import warnings
import rdflib

from .nanopub import Nanopub

class RdfWrapper:
    def __init__(self, uri, ref_name='fairobject'):
        self._rdf = rdflib.Graph()
        self._uri = str(uri)
        self.self_ref = rdflib.term.BNode(ref_name)
        self._is_modified = False
        self._is_published = False

    @property
    def rdf(self) -> rdflib.Graph:
        """Get the rdf graph."""
        return self._rdf

    @property
    def uri(self) -> str:
        """Get the URI for this RDF."""
        return self._uri

<<<<<<< HEAD
    def get_attribute(self, predicate, always_return_list=False):
=======
    @property
    def is_modified(self) -> bool:
        """Returns true if the RDF has been modified since initialisation"""
        return self._is_modified

    def get_attribute(self, predicate):
>>>>>>> c6c969ff
        """Get attribute.

        Get attribute of this RDF.

        Returns:
            The object for which the predicate corresponds to predicate
            argument and subject corresponds to this RDF itself. Return None
            if no attributes are found, or a list of attributes if multiple
            matching objects are found.
        """
        objects = list(self._rdf.objects(subject=self.self_ref,
                                         predicate=predicate))
        if always_return_list:
            return objects

        if len(objects) == 0:
            return None
        elif len(objects) == 1:
            return objects[0]
        else:
            return objects

    def set_attribute(self, predicate, value, overwrite=True):
        """Set attribute.

        Set attribute of this RDF. I.e. for the given `predicate` argument, set
        the object to the given `value` argument for the subject
        corresponding to this RDF. Optionally overwrite the attribute if it
        already exists (but throw a warning).
        """
<<<<<<< HEAD
        if overwrite and self.get_attribute(predicate) is not None:
            warnings.warn(f'A predicate {predicate} was already defined'
                          f'overwriting {predicate} for {self.self_ref}')
            self.delete_attribute(predicate)
        self._rdf.add((self.self_ref, predicate, value))

    def delete_attribute(self, predicate):
        """Delete attribute.

        Delete attribute of this RDF. I.e. remove all triples from the RDF for
        the given `predicate` argument that have the self-reference subject.
        """
        self._rdf.remove((self.self_ref, predicate, None))
=======
        if self.get_attribute(predicate) is not None:
            warnings.warn(f'A predicate {predicate} was already defined\n'
                          f'Overwriting {predicate} for {self.self_ref}')
            self._rdf.remove((self.self_ref, predicate, None))
        self._rdf.add((self.self_ref, predicate, value))
        self._is_modified = True

    def anonymise_rdf(self):
        """
        Replace any subjects or objects referring directly to the rdf uri, with a blank node
        """
        for s, p, o in self._rdf:
            if self._uri == str(s):
                self._rdf.remove((s, p, o))
                self._rdf.add((self.self_ref, p, o))
            if self._uri == str(o):
                self._rdf.remove((s, p, o))
                self._rdf.add((s, p, self.self_ref))


    def publish_as_nanopub(self):
        """
        Publishes this rdf as a nanopublication.
        Returns True if published successfully.
        """

        # If this RDF has been modified from something that was previously published, include the original URI in the derived_from PROV (if applicable)
        derived_from = None
        if self._is_published:
            if self.is_modified:
                derived_from = self._uri
            else:
                warnings.warn(f'Cannot publish() this Fair object. This rdf is already published (at {self._uri}) and has not been modified locally.')
                return

        # Publish the rdf of this step as a nanopub
        publication_info  = Nanopub.publish(self._rdf, introduces_concept=self.self_ref, derived_from=derived_from)

        # Set the new, published, URI, which should be whatever the (published) URI of the concept that was introduced is.
        # Note that this is NOT the nanopub's URI, since the nanopub is not the step/workflow. The rdf object describing the step/workflow
        # is contained in the assertion graph of the nanopub, and has its own URI.
        self._uri = publication_info['concept_uri']

        self._is_published = True
        self._is_modified = False
>>>>>>> c6c969ff
<|MERGE_RESOLUTION|>--- conflicted
+++ resolved
@@ -21,16 +21,12 @@
         """Get the URI for this RDF."""
         return self._uri
 
-<<<<<<< HEAD
-    def get_attribute(self, predicate, always_return_list=False):
-=======
     @property
     def is_modified(self) -> bool:
         """Returns true if the RDF has been modified since initialisation"""
         return self._is_modified
 
-    def get_attribute(self, predicate):
->>>>>>> c6c969ff
+    def get_attribute(self, predicate, always_return_list=False):
         """Get attribute.
 
         Get attribute of this RDF.
@@ -61,12 +57,12 @@
         corresponding to this RDF. Optionally overwrite the attribute if it
         already exists (but throw a warning).
         """
-<<<<<<< HEAD
         if overwrite and self.get_attribute(predicate) is not None:
             warnings.warn(f'A predicate {predicate} was already defined'
                           f'overwriting {predicate} for {self.self_ref}')
             self.delete_attribute(predicate)
         self._rdf.add((self.self_ref, predicate, value))
+        self._is_modified = True
 
     def delete_attribute(self, predicate):
         """Delete attribute.
@@ -75,13 +71,6 @@
         the given `predicate` argument that have the self-reference subject.
         """
         self._rdf.remove((self.self_ref, predicate, None))
-=======
-        if self.get_attribute(predicate) is not None:
-            warnings.warn(f'A predicate {predicate} was already defined\n'
-                          f'Overwriting {predicate} for {self.self_ref}')
-            self._rdf.remove((self.self_ref, predicate, None))
-        self._rdf.add((self.self_ref, predicate, value))
-        self._is_modified = True
 
     def anonymise_rdf(self):
         """
@@ -94,7 +83,6 @@
             if self._uri == str(o):
                 self._rdf.remove((s, p, o))
                 self._rdf.add((s, p, self.self_ref))
-
 
     def publish_as_nanopub(self):
         """
@@ -120,5 +108,4 @@
         self._uri = publication_info['concept_uri']
 
         self._is_published = True
-        self._is_modified = False
->>>>>>> c6c969ff
+        self._is_modified = False