--- conflicted
+++ resolved
@@ -1,8 +1,6 @@
 import warnings
-<<<<<<< HEAD
+
 from typing import List
-=======
->>>>>>> abb317f4
 from urllib.parse import urldefrag
 
 import pyshacl
@@ -10,13 +8,9 @@
 from nanopub import Publication, NanopubClient
 
 from fairworkflows import namespaces
-<<<<<<< HEAD
-from fairworkflows.config import ROOT_DIR
-=======
+
 from fairworkflows.config import PACKAGE_DIR
-
 PLEX_SHAPES_SHACL_FILEPATH = str(PACKAGE_DIR / 'resources' / 'plex-shapes.ttl')
->>>>>>> abb317f4
 
 
 class RdfWrapper:
