--- conflicted
+++ resolved
@@ -6,13 +6,9 @@
 from nanopub import Publication, NanopubClient
 
 from fairworkflows import namespaces
-<<<<<<< HEAD
-from fairworkflows.config import ROOT_DIR
-=======
 from fairworkflows.config import PACKAGE_DIR
 
 PLEX_SHAPES_SHACL_FILEPATH = str(PACKAGE_DIR / 'resources' / 'plex-shapes.ttl')
->>>>>>> b92f18df
 
 
 class RdfWrapper:
