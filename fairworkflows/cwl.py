--- conflicted
+++ resolved
@@ -87,11 +87,6 @@
     log_path = str(output_dir / 'log.txt')
     output_dir = str(output_dir)
 
-<<<<<<< HEAD
-=======
-    print('AAAAAAAAAAAAAAAAAAAAAAAAAAAAAAAAAAAAAAAAAAAAAAAAAAAAAAAAA', output_dir, log_path)
-
->>>>>>> 9b917415
     wf_path = str(wf_path)
 
     wf_input = [f'--{k}={v}' for k, v in inputs.items()]
@@ -116,11 +111,7 @@
     with open(log_path, 'r') as infile:
         runlogs = infile.read()
 
-<<<<<<< HEAD
     return output_dir, runlogs
-=======
-    return runlogs
->>>>>>> 9b917415
 
 
 def _create_cwl_args(d: Dict[any, any]):
