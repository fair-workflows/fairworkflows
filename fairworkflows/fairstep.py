import inspect
import time
from copy import deepcopy
from typing import List

import rdflib
from rdflib import RDF, RDFS, DCTERMS

from fairworkflows import namespaces
from fairworkflows.rdf_wrapper import RdfWrapper

FAIRSTEP_PREDICATES = [RDF.type, namespaces.PPLAN.hasInputVar,
                       namespaces.PPLAN.hasOutputVar, DCTERMS.description, RDFS.label]


class FairVariable:
<<<<<<< HEAD
=======
    """Represents a variable.

    The variable corresponds to a blank node that has 2 RDF:type relations: (1) PPLAN:Variable,
    and (2) a string literal representing the type (i.e. int, str, float) of the variable.

    The FairVariable is normally associated with a FairStep by a PPLAN:hasInputVar or
    PPLAN:hasOutputVar predicate.

    Attributes:
        name: The name of the variable (and of the blank node in rdf)
        type: The type of the variable (i.e. int, str, float etc.)
    """
>>>>>>> c4c50e98
    def __init__(self, name: str = None, type: str = None):
        self.name = name
        self.type = type

    def __eq__(self, other):
        return self.name == other.name and self.type == other.type

    def __hash__(self):
        return hash(str(self))

    def __str__(self):
        return f'FairVariable {self.name} of type: {self.type}'


class FairStep(RdfWrapper):
    """Represent a step in a fair workflow.

    Class for building, validating and publishing Fair Steps,
    as described by the plex ontology in the publication:
    Celebi, R., Moreira, J. R., Hassan, A. A., Ayyar, S., Ridder, L., Kuhn, T.,
    & Dumontier, M. (2019). Towards FAIR protocols and workflows: T
    he OpenPREDICT case study. arXiv preprint arXiv:1911.09531.

    Fair Steps may be fetched from Nanopublications, created from rdflib
    graphs or python functions.
    """

    def __init__(self, label: str = None, description: str = None, uri=None,
                 is_pplan_step: bool = True, is_manual_task: bool = None,
                 is_script_task: bool = None, inputs: List[FairVariable] = None,
                 outputs: List[FairVariable] = None):
        super().__init__(uri=uri, ref_name='step')
        if label is not None:
            self.label = label
        if description is not None:
            self.description = description
        self.is_pplan_step = is_pplan_step
        if is_script_task and is_manual_task:
            ValueError('A fair step cannot be both a manual and a script task, at least one of'
                       'is_fair_step and is_script_task must be False')
        if is_manual_task is not None:
            self.is_manual_task = is_manual_task
        if is_script_task is not None:
            self.is_script_task = is_script_task
        if inputs is not None:
            self.inputs = inputs
        if outputs is not None:
            self.outputs = outputs
        self._is_modified = False

    @classmethod
    def from_rdf(cls, rdf, uri, fetch_references: bool = False, force: bool = False,
                 remove_irrelevant_triples: bool = True):
        """Construct Fair Step from existing RDF.

        Args:
            rdf: The RDF graph
            uri: Uri of the object
            fetch_references: Boolean toggling whether to fetch objects from nanopub that are
                referred by this object. For a FairStep there are currently no references supported.
            force: Toggle forcing creation of object even if url is not in any of the subjects of
                the passed RDF
            remove_irrelevant_triples: Toggle removing irrelevant triples for this Step. This
                uses heuristics that might not work for all passed RDF graphs.
        """
        cls._uri_is_subject_in_rdf(uri, rdf, force=force)
        self = cls(uri=uri)
        if remove_irrelevant_triples:
            self._rdf = self._get_relevant_triples(uri, rdf)
        else:
            self._rdf = deepcopy(rdf)  # Make sure we don't mutate user RDF
        self.anonymise_rdf()
        return self

    @staticmethod
    def _get_relevant_triples(uri, rdf):
        """
        Select only relevant triples from RDF using the following heuristics:
        * Match all triples that are through an arbitrary-length property path related to the
            step uri. So if 'URI predicate Something', then all triples 'Something predicate
            object' are selected, and so forth.
        * Filter out the DUL:precedes predicate triples, because they are part of a workflow and
            not of a step.

        """
        q = """
        PREFIX dul: <http://www.ontologydesignpatterns.org/ont/dul/DUL.owl#>
        SELECT ?s ?p ?o
        WHERE {
            ?s ?p ?o .
            # Match all triples that are through an arbitrary-length property path related to the
            # step uri. (a|!a) matches all predicates. Binding to step_uri is done when executing.
            ?step_uri (a|!a)+ ?o .
            # Filter out precedes relations
            ?s !dul:precedes ?o .
        }
        """
        g = rdflib.Graph(namespace_manager=rdf.namespace_manager)
        for triple in rdf.query(q, initBindings={'step_uri': rdflib.URIRef(uri)}):
            g.add(triple)
        return g

    @classmethod
    def from_function(cls, function):
        """
            Generates a plex rdf decription for the given python function, and makes this FairStep object a bpmn:ScriptTask.
        """
        name = function.__name__ + str(time.time())
        uri = 'http://purl.org/nanopub/temp/mynanopub#function' + name
        code = inspect.getsource(function)
        return cls(label=function.__name__, description=code, uri=uri, is_pplan_step=True,
                   is_script_task=True)

    @property
    def is_pplan_step(self):
        """Return True if this FairStep is a pplan:Step, else False."""
        return (self.self_ref, RDF.type, namespaces.PPLAN.Step) in self._rdf

    @is_pplan_step.setter
    def is_pplan_step(self, value: bool):
        """
        Adds/removes the pplan:Step triple from the RDF, in accordance with the provided boolean.
        """
        if value:
            if not self.is_pplan_step:
                self.set_attribute(RDF.type, namespaces.PPLAN.Step, overwrite=False)
        else:
            self.remove_attribute(RDF.type, object=namespaces.PPLAN.Step)

    @property
    def is_manual_task(self):
        """Returns True if this FairStep is a bpmn:ManualTask, else False."""
        return (self.self_ref, RDF.type, namespaces.BPMN.ManualTask) in self._rdf

    @is_manual_task.setter
    def is_manual_task(self, value: bool):
        """
        Adds/removes the manual task triple to the RDF, in accordance with the provided boolean.
        """
        if value:
            if not self.is_manual_task:
                self.set_attribute(RDF.type, namespaces.BPMN.ManualTask, overwrite=False)
            self.is_script_task = False  # manual and script are mutually exclusive
        else:
            self.remove_attribute(RDF.type, object=namespaces.BPMN.ManualTask)

    @property
    def is_script_task(self):
        """Returns True if this FairStep is a bpmn:ScriptTask, else False."""
        return (self.self_ref, RDF.type, namespaces.BPMN.ScriptTask) in self._rdf

    @is_script_task.setter
    def is_script_task(self, value: bool):
        """
        Adds/removes the script task triple to the RDF, in accordance with the provided boolean.
        """
        if value:
            if not self.is_script_task:
                self.set_attribute(RDF.type, namespaces.BPMN.ScriptTask, overwrite=False)
            self.is_manual_task = False  # manual and script are mutually exclusive
        else:
            self.remove_attribute(RDF.type, object=namespaces.BPMN.ScriptTask)

    def _get_variable(self, var_ref: rdflib.term.BNode) -> FairVariable:
        """Retrieve a specific FairVariable from the RDF triples."""
        var_types = self._rdf.objects(var_ref, RDF.type)
        var_type = [var_type for var_type in var_types
                    if isinstance(var_type, rdflib.term.Literal)][0]
        return FairVariable(name=str(var_ref),
                            type=str(var_type))

    def _add_variable(self, variable: FairVariable, relation_to_step):
        """Add triples describing FairVariable to rdf."""
        var_ref = rdflib.term.BNode(variable.name)
        self.set_attribute(relation_to_step, var_ref, overwrite=False)
        self._rdf.add((var_ref, RDF.type, rdflib.term.Literal(variable.type)))
        self._rdf.add((var_ref, RDF.type, namespaces.PPLAN.Variable))

    @property
    def inputs(self) -> List[FairVariable]:
        """Inputs for this step.

        Inputs are a list of FairVariable objects. They correspond to triples in the RDF:
        The name is stored as a blanknode with a hasInPutVar relation to the step.
        This blanknode has type pplan:Variable and a string literal referring to the type of the
        variable.
        """
        return [self._get_variable(var_ref) for var_ref
                in self.get_attribute(namespaces.PPLAN.hasInputVar, return_list=True)]

    @inputs.setter
    def inputs(self, variables: List[FairVariable]):
        self.remove_attribute(namespaces.PPLAN.hasInputVar)
        for variable in variables:
            self._add_variable(variable, namespaces.PPLAN.hasInputVar)

    @property
    def outputs(self) -> List[FairVariable]:
        """Outputs for this step.

        Outputs are a list of URIRef's. The URIs should point to
        a pplan.Variable, for example: www.purl.org/stepuri#outputvarname.
        Set outputs by passing a list of strings depicting URIs. This
        overwrites old outputs.
        """
        return [self._get_variable(var_ref) for var_ref
                in self.get_attribute(namespaces.PPLAN.hasOutputVar, return_list=True)]

    @outputs.setter
    def outputs(self, variables: List[FairVariable]):
        self.remove_attribute(namespaces.PPLAN.hasOutputVar)
        for variable in variables:
            self._add_variable(variable, namespaces.PPLAN.hasOutputVar)

    @property
    def label(self):
        """Label.

        Returns the rdfs:label of this step (or a list, if more than one matching triple is found)
        """
        return self.get_attribute(RDFS.label)

    @label.setter
    def label(self, value):
        """
        Adds the given text string as an rdfs:label for this FairStep
        object.
        """
        self.set_attribute(RDFS.label, rdflib.term.Literal(value))

    @property
    def description(self):
        """Description.

        Returns the dcterms:description of this step (or a list, if more than
        one matching triple is found)
        """
        return self.get_attribute(DCTERMS.description)

    @description.setter
    def description(self, value):
        """
        Adds the given text string as a dcterms:description for this FairStep
        object.
        """
        self.set_attribute(DCTERMS.description, rdflib.term.Literal(value))

    def validate(self, shacl=False):
        """Validate step.

        Check whether this step rdf has sufficient information required of
        a step in the Plex ontology.
        """
        conforms = True
        log = ''

        if not self.is_pplan_step:
            log += 'Step RDF does not say it is a pplan:Step\n'
            conforms = False

        if not self.description:
            log += 'Step RDF has no dcterms:description\n'
            conforms = False

        if not self.label:
            log += 'Step RDF has no rdfs:label\n'
            conforms = False

        if self.is_manual_task == self.is_script_task:
            log += 'Step RDF must be either a bpmn:ManualTask or a bpmn:ScriptTask\n'
            conforms = False

        assert conforms, log

        # Now validate against the PLEX shacl shapes file, if requested
        if shacl:
            self.shacl_validate()

    def publish_as_nanopub(self, use_test_server=False, **kwargs):
        """
        Publish this rdf as a nanopublication.

        Args:
            use_test_server (bool): Toggle using the test nanopub server.
            kwargs: Keyword arguments to be passed to [nanopub.Publication.from_assertion](
                https://nanopub.readthedocs.io/en/latest/reference/publication.html#
                nanopub.publication.Publication.from_assertion).
                This allows for more control over the nanopublication RDF.

        Returns:
            a dictionary with publication info, including 'nanopub_uri', and 'concept_uri'
        """
        return self._publish_as_nanopub(use_test_server=use_test_server, **kwargs)

    def __str__(self):
        """
            Returns string representation of this FairStep object.
        """
        s = f'Step URI = {self._uri}\n'
        s += self._rdf.serialize(format='trig').decode('utf-8')
        return s


def mark_as_fairstep(label: str = None, is_pplan_step: bool = True, is_manual_task: bool = None,
                     is_script_task: bool = None):
    def modify_function(func):
        def wrapper(*args, **kwargs):
            return func(*args, **kwargs)
        # Description of step is the raw function code
        description = inspect.getsource(func)
        argspec = inspect.getfullargspec(func)
        inputs = [FairVariable(name=arg, type=argspec.annotations[arg].__name__)
                  for arg in argspec.args]
        output = FairVariable(name=func.__name__ + '_output',
                              type=argspec.annotations['return'].__name__)

        wrapper._fairstep = FairStep(label=label,
                                     description=description,
                                     is_pplan_step=is_pplan_step,
                                     is_manual_task=is_manual_task,
                                     is_script_task=is_script_task,
                                     inputs=inputs,
                                     outputs=[output]
                                     )
        return wrapper
    return modify_function<|MERGE_RESOLUTION|>--- conflicted
+++ resolved
@@ -14,8 +14,6 @@
 
 
 class FairVariable:
-<<<<<<< HEAD
-=======
     """Represents a variable.
 
     The variable corresponds to a blank node that has 2 RDF:type relations: (1) PPLAN:Variable,
@@ -28,7 +26,6 @@
         name: The name of the variable (and of the blank node in rdf)
         type: The type of the variable (i.e. int, str, float etc.)
     """
->>>>>>> c4c50e98
     def __init__(self, name: str = None, type: str = None):
         self.name = name
         self.type = type
