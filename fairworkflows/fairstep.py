import inspect
import typing
from copy import deepcopy
from typing import Callable, get_type_hints, List, Union
from urllib.parse import urldefrag

import rdflib
from rdflib import RDF, RDFS, DCTERMS

from fairworkflows import namespaces
from fairworkflows.rdf_wrapper import RdfWrapper

FAIRSTEP_PREDICATES = [RDF.type, namespaces.PPLAN.hasInputVar,
                       namespaces.PPLAN.hasOutputVar, DCTERMS.description, RDFS.label]


class FairVariable:
    """Represents a variable.

    The variable corresponds to a RDF blank node with the same name that has 2 RDF:type relations:
    (1) PPLAN:Variable, and (2) a string literal representing the type (i.e. int, str, float) of
    the variable.

    The FairVariable is normally associated with a FairStep by a PPLAN:hasInputVar or
    PPLAN:hasOutputVar predicate.

    Args:
        name: The name of the variable (and of the blank node in RDF that this variable is
            represented with)
        uri: Optionally pass a uri that the variable is referred to, the variable name will be
            automatically extracted from it. This argument is usually only used when we extract a
            variable from rdf)
        type: The type of the variable (i.e. int, str, float etc.)
    """
    def __init__(self, name: str = None, type: str = None, uri: str = None):
        if uri and name is None:
            # Get the name from the uri (i.e. 'input1' from http://example.org#input1)
            _, name = urldefrag(uri)
        self.name = name
        self.type = type

    def __eq__(self, other):
        return self.name == other.name and self.type == other.type

    def __hash__(self):
        return hash(str(self))

    def __str__(self):
        return f'FairVariable {self.name} of type: {self.type}'


class FairStep(RdfWrapper):
    """Represent a step in a fair workflow.

    Class for building, validating and publishing Fair Steps,
    as described by the plex ontology in the publication:
    Celebi, R., Moreira, J. R., Hassan, A. A., Ayyar, S., Ridder, L., Kuhn, T.,
    & Dumontier, M. (2019). Towards FAIR protocols and workflows: T
    he OpenPREDICT case study. arXiv preprint arXiv:1911.09531.

    Fair Steps may be fetched from Nanopublications, created from rdflib
    graphs or python functions.

    Attributes:
        label (str): Label of the fair step (corresponds to rdfs:label predicate)
        description (str): Description of the fair step (corresponding to dcterms:description)
        uri (str): URI depicting the step.
        is_pplan_step (str): Denotes whether this step is a pplan:Step
        is_manual_task (str): Denotes whether this step is a bpmn.ManualTask
        is_script_task (str): Denotes whether this step is a bpmn.ScriptTask
        inputs (list of FairVariable objects): The inputs of the step (corresponding to
            pplan:hasInputVar).
        outputs (list of FairVariable objects): The outputs of the step (corresponding to
            pplan:hasOutputVar).
    """

<<<<<<< HEAD
    def __init__(self, uri=None, derived_from=None):
        super().__init__(uri=uri, ref_name='step', derived_from=derived_from)
=======
    def __init__(self, label: str = None, description: str = None, uri=None,
                 is_pplan_step: bool = True, is_manual_task: bool = None,
                 is_script_task: bool = None, inputs: List[FairVariable] = None,
                 outputs: List[FairVariable] = None):
        super().__init__(uri=uri, ref_name='step')
        if label is not None:
            self.label = label
        if description is not None:
            self.description = description
        self.is_pplan_step = is_pplan_step
        if is_script_task and is_manual_task:
            ValueError('A fair step cannot be both a manual and a script task, at least one of'
                       'is_fair_step and is_script_task must be False')
        if is_manual_task is not None:
            self.is_manual_task = is_manual_task
        if is_script_task is not None:
            self.is_script_task = is_script_task
        if inputs is not None:
            self.inputs = inputs
        if outputs is not None:
            self.outputs = outputs
        self._is_modified = False
>>>>>>> f90f707c

    @classmethod
    def from_rdf(cls, rdf, uri, fetch_references: bool = False, force: bool = False,
                 remove_irrelevant_triples: bool = True):
        """Construct Fair Step from existing RDF.

        Args:
            rdf: The RDF graph
            uri: Uri of the object
            fetch_references: Boolean toggling whether to fetch objects from nanopub that are
                referred by this object. For a FairStep there are currently no references supported.
            force: Toggle forcing creation of object even if url is not in any of the subjects of
                the passed RDF
            remove_irrelevant_triples: Toggle removing irrelevant triples for this Step. This
                uses heuristics that might not work for all passed RDF graphs.
        """
        cls._uri_is_subject_in_rdf(uri, rdf, force=force)
        self = cls(uri=uri)
        if remove_irrelevant_triples:
            self._rdf = self._get_relevant_triples(uri, rdf)
        else:
            self._rdf = deepcopy(rdf)  # Make sure we don't mutate user RDF
        self.anonymise_rdf()
        return self

    @staticmethod
    def _get_relevant_triples(uri, rdf):
        """
        Select only relevant triples from RDF using the following heuristics:
        * Filter out the DUL:precedes and PPLAN:isStepOfPlan predicate triples, because they are
            part of a workflow and not of a step.
        * Match all triples that are through an arbitrary-length property path related to the
            step uri. So if 'URI predicate Something', then all triples 'Something predicate
            object' are selected, and so forth.
        """
        # Remove workflow-related triples from the graph, they effectively make other steps or
        # the whole workflow 'children' of a step so it is important to to this before the query
        # TODO:  This would be neater to do in a subquery.
        rdf = deepcopy(rdf)
        rdf.remove((None, namespaces.DUL.precedes, None))
        rdf.remove((None, namespaces.PPLAN.isStepOfPlan, None))
        q = """
        CONSTRUCT { ?s ?p ?o }
        WHERE {
            ?s ?p ?o .
            # Match all triples that are through an arbitrary-length property path related to the
            # step uri. (<>|!<>) matches all predicates. Binding to step_uri is done when executing.
            ?step_uri (<>|!<>)* ?s .
        }
        """
        g = rdflib.Graph(namespace_manager=rdf.namespace_manager)
        for triple in rdf.query(q, initBindings={'step_uri': rdflib.URIRef(uri)}):
            g.add(triple)
        return g

    @classmethod
    def from_function(cls, func: Callable):
        """
        Generates a plex rdf decription for the given python function,
        and makes this FairStep object a bpmn:ScriptTask.
        """
        try:
            return func._fairstep
        except AttributeError:
            raise ValueError('The function was not marked as a fair step,'
                             'use mark_as_fairstep decorator to mark it.')

    @property
    def is_pplan_step(self):
        """Return True if this FairStep is a pplan:Step, else False."""
        return (self.self_ref, RDF.type, namespaces.PPLAN.Step) in self._rdf

    @is_pplan_step.setter
    def is_pplan_step(self, value: bool):
        """
        Adds/removes the pplan:Step triple from the RDF, in accordance with the provided boolean.
        """
        if value:
            if not self.is_pplan_step:
                self.set_attribute(RDF.type, namespaces.PPLAN.Step, overwrite=False)
        else:
            self.remove_attribute(RDF.type, object=namespaces.PPLAN.Step)

    @property
    def is_manual_task(self):
        """Returns True if this FairStep is a bpmn:ManualTask, else False."""
        return (self.self_ref, RDF.type, namespaces.BPMN.ManualTask) in self._rdf

    @is_manual_task.setter
    def is_manual_task(self, value: bool):
        """
        Adds/removes the manual task triple to the RDF, in accordance with the provided boolean.
        """
        if value:
            if not self.is_manual_task:
                self.set_attribute(RDF.type, namespaces.BPMN.ManualTask, overwrite=False)
            self.is_script_task = False  # manual and script are mutually exclusive
        else:
            self.remove_attribute(RDF.type, object=namespaces.BPMN.ManualTask)

    @property
    def is_script_task(self):
        """Returns True if this FairStep is a bpmn:ScriptTask, else False."""
        return (self.self_ref, RDF.type, namespaces.BPMN.ScriptTask) in self._rdf

    @is_script_task.setter
    def is_script_task(self, value: bool):
        """
        Adds/removes the script task triple to the RDF, in accordance with the provided boolean.
        """
        if value:
            if not self.is_script_task:
                self.set_attribute(RDF.type, namespaces.BPMN.ScriptTask, overwrite=False)
            self.is_manual_task = False  # manual and script are mutually exclusive
        else:
            self.remove_attribute(RDF.type, object=namespaces.BPMN.ScriptTask)

    def _get_variable(self, var_ref: Union[rdflib.term.BNode, rdflib.URIRef]) -> FairVariable:
        """Retrieve a specific FairVariable from the RDF triples."""
        var_type_objs = self._rdf.objects(var_ref, RDF.type)
        var_types = [var_type for var_type in var_type_objs
                     if isinstance(var_type, rdflib.term.Literal)]
        if len(var_types) > 0:
            var_type = str(var_types[0])
        else:
            var_type = None

        if isinstance(var_ref, rdflib.term.BNode):
            return FairVariable(name=str(var_ref), type=var_type)
        else:
            return FairVariable(uri=str(var_ref), type=var_type)

    def _add_variable(self, variable: FairVariable, relation_to_step):
        """Add triples describing FairVariable to rdf."""
        var_ref = rdflib.term.BNode(variable.name)
        self.set_attribute(relation_to_step, var_ref, overwrite=False)
        self._rdf.add((var_ref, RDF.type, rdflib.term.Literal(variable.type)))
        self._rdf.add((var_ref, RDF.type, namespaces.PPLAN.Variable))

    @property
    def inputs(self) -> List[FairVariable]:
        """Inputs for this step.

        Inputs are a list of FairVariable objects. They correspond to triples in the RDF:
        The name is stored as a blanknode with a hasInputVar relation to the step.
        This blanknode has 2 RDF:type relations: (1) PPLAN:Variable, and (2) a string literal
        representing the type (i.e. int, str, float) of the variable.
        """
        return [self._get_variable(var_ref) for var_ref
                in self.get_attribute(namespaces.PPLAN.hasInputVar, return_list=True)]

    @inputs.setter
    def inputs(self, variables: List[FairVariable]):
        self.remove_attribute(namespaces.PPLAN.hasInputVar)
        for variable in variables:
            self._add_variable(variable, namespaces.PPLAN.hasInputVar)

    @property
    def outputs(self) -> List[FairVariable]:
        """Outputs for this step.

        Outputs are a list of FairVariable objects. They correspond to triples in the RDF:
        The name is stored as a blanknode with a hasOutputVar relation to the step.
        This blanknode has 2 RDF:type relations: (1) PPLAN:Variable, and (2) a string literal
        representing the type (i.e. int, str, float) of the variable.
        """
        return [self._get_variable(var_ref) for var_ref
                in self.get_attribute(namespaces.PPLAN.hasOutputVar, return_list=True)]

    @outputs.setter
    def outputs(self, variables: List[FairVariable]):
        self.remove_attribute(namespaces.PPLAN.hasOutputVar)
        for variable in variables:
            self._add_variable(variable, namespaces.PPLAN.hasOutputVar)

    @property
    def label(self):
        """Label.

        Returns the rdfs:label of this step (or a list, if more than one matching triple is found)
        """
        return self.get_attribute(RDFS.label)

    @label.setter
    def label(self, value):
        """
        Adds the given text string as an rdfs:label for this FairStep
        object.
        """
        self.set_attribute(RDFS.label, rdflib.term.Literal(value))

    @property
    def description(self):
        """Description.

        Returns the dcterms:description of this step (or a list, if more than
        one matching triple is found)
        """
        return self.get_attribute(DCTERMS.description)

    @description.setter
    def description(self, value):
        """
        Adds the given text string as a dcterms:description for this FairStep
        object.
        """
        self.set_attribute(DCTERMS.description, rdflib.term.Literal(value))

    def validate(self, shacl=False):
        """Validate step.

        Check whether this step rdf has sufficient information required of
        a step in the Plex ontology.
        """
        conforms = True
        log = ''

        if not self.is_pplan_step:
            log += 'Step RDF does not say it is a pplan:Step\n'
            conforms = False

        if not self.description:
            log += 'Step RDF has no dcterms:description\n'
            conforms = False

        if not self.label:
            log += 'Step RDF has no rdfs:label\n'
            conforms = False

        if self.is_manual_task == self.is_script_task:
            log += 'Step RDF must be either a bpmn:ManualTask or a bpmn:ScriptTask\n'
            conforms = False

        assert conforms, log

        # Now validate against the PLEX shacl shapes file, if requested
        if shacl:
            self.shacl_validate()

    def publish_as_nanopub(self, use_test_server=False, **kwargs):
        """
        Publish this rdf as a nanopublication.

        Args:
            use_test_server (bool): Toggle using the test nanopub server.
            kwargs: Keyword arguments to be passed to [nanopub.Publication.from_assertion](
                https://nanopub.readthedocs.io/en/latest/reference/publication.html#
                nanopub.publication.Publication.from_assertion).
                This allows for more control over the nanopublication RDF.

        Returns:
            a dictionary with publication info, including 'nanopub_uri', and 'concept_uri'
        """
        return self._publish_as_nanopub(use_test_server=use_test_server, **kwargs)

    def __str__(self):
        """
            Returns string representation of this FairStep object.
        """
        s = f'Step URI = {self._uri}\n'
        s += self._rdf.serialize(format='trig').decode('utf-8')
        return s


def mark_as_fairstep(label: str = None, is_pplan_step: bool = True, is_manual_task: bool = None,
                     is_script_task: bool = None):
    """Mark a function as a FAIR step.

    Use as decorator to mark a function as a FAIR step. Set properties of the fair step using
    arguments to the decorator.

    The raw code of the function will be used to set the description of the fair step.

    The type annotations of the input arguments and return statement will be used to
    automatically set inputs and outputs of the FAIR step.

    Args:
        label (str): Label of the fair step (corresponds to rdfs:label predicate)
        is_pplan_step (str): Denotes whether this step is a pplan:Step
        is_manual_task (str): Denotes whether this step is a bpmn.ManualTask
        is_script_task (str): Denotes whether this step is a bpmn.ScriptTask

    """
    def _modify_function(func):
        """
        Store FairStep object as _fairstep attribute of the function. Use inspection to get the
        description, inputs, and outputs of the step based on the function specification.
        """
        def _wrapper(*args, **kwargs):
            return func(*args, **kwargs)
        # Description of step is the raw function code
        description = inspect.getsource(func)
        inputs = _extract_inputs_from_function(func)
        outputs = _extract_outputs_from_function(func)
        _wrapper._fairstep = FairStep(label=label,
                                      description=description,
                                      is_pplan_step=is_pplan_step,
                                      is_manual_task=is_manual_task,
                                      is_script_task=is_script_task,
                                      inputs=inputs,
                                      outputs=outputs)
        _wrapper._fairstep.validate()
        return _wrapper
    return _modify_function


def _extract_inputs_from_function(func) -> List[FairVariable]:
    """
    Extract inputs from function using inspection. The name of the argument will be the name of
    the fair variable, the corresponding type hint will be the type of the variable.
    """
    argspec = inspect.getfullargspec(func)
    try:
        return [FairVariable(name=arg, type=argspec.annotations[arg].__name__)
                for arg in argspec.args]
    except KeyError:
        raise ValueError('Not all input arguments have type hinting, '
                         'FAIR step functions MUST have type hinting, '
                         'see https://docs.python.org/3/library/typing.html')


def _extract_outputs_from_function(func) -> List[FairVariable]:
    """
    Extract outputs from function using inspection. The name will be {function_name}_output{
    output_number}. The corresponding return type hint will be the type of the variable.
    """
    annotations = get_type_hints(func)
    try:
        return_annotation = annotations['return']
    except KeyError:
        raise ValueError('The return of the function does not have type hinting, '
                         'FAIR step functions MUST have type hinting, '
                         'see https://docs.python.org/3/library/typing.html')
    if _is_generic_tuple(return_annotation):
        return [FairVariable(name=func.__name__ + '_output' + str(i + 1), type=annotation.__name__)
                for i, annotation in enumerate(return_annotation.__args__)]
    else:
        return [FairVariable(name=func.__name__ + '_output1', type=return_annotation.__name__)]


def _is_generic_tuple(type_):
    """
    Check whether a type annotation is Tuple
    """
    if hasattr(typing, '_GenericAlias'):
        # 3.7
        # _GenericAlias cannot be imported from typing, because it doesn't
        # exist in all versions, and it will fail the type check in those
        # versions as well, so we ignore it.
        return (isinstance(type_, typing._GenericAlias)
                and type_.__origin__ is tuple)
    else:
        # 3.6 and earlier
        # GenericMeta cannot be imported from typing, because it doesn't
        # exist in all versions, and it will fail the type check in those
        # versions as well, so we ignore it.
        return (isinstance(type_, typing.GenericMeta)
                and type_.__origin__ is typing.Tuple)<|MERGE_RESOLUTION|>--- conflicted
+++ resolved
@@ -74,15 +74,11 @@
             pplan:hasOutputVar).
     """
 
-<<<<<<< HEAD
-    def __init__(self, uri=None, derived_from=None):
-        super().__init__(uri=uri, ref_name='step', derived_from=derived_from)
-=======
     def __init__(self, label: str = None, description: str = None, uri=None,
                  is_pplan_step: bool = True, is_manual_task: bool = None,
                  is_script_task: bool = None, inputs: List[FairVariable] = None,
-                 outputs: List[FairVariable] = None):
-        super().__init__(uri=uri, ref_name='step')
+                 outputs: List[FairVariable] = None, derived_from=None):
+        super().__init__(uri=uri, ref_name='step', derived_from=derived_from)
         if label is not None:
             self.label = label
         if description is not None:
@@ -100,7 +96,6 @@
         if outputs is not None:
             self.outputs = outputs
         self._is_modified = False
->>>>>>> f90f707c
 
     @classmethod
     def from_rdf(cls, rdf, uri, fetch_references: bool = False, force: bool = False,
