import inspect
import time
from copy import deepcopy
<<<<<<< HEAD
from typing import List, Callable, Tuple, TupleMeta, Union
=======
from typing import List
>>>>>>> dbf9f6f4
from urllib.parse import urldefrag

import rdflib
from rdflib import RDF, RDFS, DCTERMS

from fairworkflows import namespaces
from fairworkflows.rdf_wrapper import RdfWrapper

FAIRSTEP_PREDICATES = [RDF.type, namespaces.PPLAN.hasInputVar,
                       namespaces.PPLAN.hasOutputVar, DCTERMS.description, RDFS.label]


class FairVariable:
    """Represents a variable.

    The variable corresponds to a blank node that has 2 RDF:type relations: (1) PPLAN:Variable,
    and (2) a string literal representing the type (i.e. int, str, float) of the variable.

    The FairVariable is normally associated with a FairStep by a PPLAN:hasInputVar or
    PPLAN:hasOutputVar predicate.

    Attributes:
        name: The name of the variable (and of the blank node in rdf)
        uri: The uri that the variable is referred to (usually only set when we extract a
            variable from rdf)
        type: The type of the variable (i.e. int, str, float etc.)
    """
    def __init__(self, name: str = None, uri: str = None, type: str = None):
        if uri and name is None:
            # Get the name from the uri (i.e. 'input1' from http://example.org#input1)
            _, name = urldefrag(uri)
        self.name = name
        self.uri = uri
        self.type = type

    def __eq__(self, other):
        return self.name == other.name and self.type == other.type

    def __hash__(self):
        return hash(str(self))

    def __str__(self):
        return f'FairVariable {self.name} of type: {self.type}'


class FairStep(RdfWrapper):
    """Represent a step in a fair workflow.

    Class for building, validating and publishing Fair Steps,
    as described by the plex ontology in the publication:
    Celebi, R., Moreira, J. R., Hassan, A. A., Ayyar, S., Ridder, L., Kuhn, T.,
    & Dumontier, M. (2019). Towards FAIR protocols and workflows: T
    he OpenPREDICT case study. arXiv preprint arXiv:1911.09531.

    Fair Steps may be fetched from Nanopublications, created from rdflib
    graphs or python functions.

    Attributes:
        label (str): Label of the fair step (corresponds to rdfs:label predicate)
        description (str): Description of the fair step (corresponding to dcterms:description)
        uri (str): URI depicting the step.
        is_pplan_step (str): Denotes whether this step is a pplan:Step
        is_manual_task (str): Denotes whether this step is a bpmn.ManualTask
        is_script_task (str): Denotes whether this step is a bpmn.ScriptTask
        inputs (list of FairVariable objects): The inputs of the step (corresponding to
            pplan:hasInputVar).
        outputs (list of FairVariable objects): The outputs of the step (corresponding to
            pplan:hasOutputVar).
    """

    def __init__(self, label: str = None, description: str = None, uri=None,
                 is_pplan_step: bool = True, is_manual_task: bool = None,
                 is_script_task: bool = None, inputs: List[FairVariable] = None,
                 outputs: List[FairVariable] = None):
        super().__init__(uri=uri, ref_name='step')
        if label is not None:
            self.label = label
        if description is not None:
            self.description = description
        self.is_pplan_step = is_pplan_step
        if is_script_task and is_manual_task:
            ValueError('A fair step cannot be both a manual and a script task, at least one of'
                       'is_fair_step and is_script_task must be False')
        if is_manual_task is not None:
            self.is_manual_task = is_manual_task
        if is_script_task is not None:
            self.is_script_task = is_script_task
        if inputs is not None:
            self.inputs = inputs
        if outputs is not None:
            self.outputs = outputs
        self._is_modified = False

    @classmethod
    def from_rdf(cls, rdf, uri, fetch_references: bool = False, force: bool = False,
                 remove_irrelevant_triples: bool = True):
        """Construct Fair Step from existing RDF.

        Args:
            rdf: The RDF graph
            uri: Uri of the object
            fetch_references: Boolean toggling whether to fetch objects from nanopub that are
                referred by this object. For a FairStep there are currently no references supported.
            force: Toggle forcing creation of object even if url is not in any of the subjects of
                the passed RDF
            remove_irrelevant_triples: Toggle removing irrelevant triples for this Step. This
                uses heuristics that might not work for all passed RDF graphs.
        """
        cls._uri_is_subject_in_rdf(uri, rdf, force=force)
        self = cls(uri=uri)
        if remove_irrelevant_triples:
            self._rdf = self._get_relevant_triples(uri, rdf)
        else:
            self._rdf = deepcopy(rdf)  # Make sure we don't mutate user RDF
        self.anonymise_rdf()
        return self

    @staticmethod
    def _get_relevant_triples(uri, rdf):
        """
        Select only relevant triples from RDF using the following heuristics:
        * Match all triples that are through an arbitrary-length property path related to the
            step uri. So if 'URI predicate Something', then all triples 'Something predicate
            object' are selected, and so forth.
        * Filter out the DUL:precedes predicate triples, because they are part of a workflow and
            not of a step.

        """
        q = """
        PREFIX dul: <http://www.ontologydesignpatterns.org/ont/dul/DUL.owl#>
        SELECT ?s ?p ?o
        WHERE {
            ?s ?p ?o .
            # Match all triples that are through an arbitrary-length property path related to the
            # step uri. (a|!a) matches all predicates. Binding to step_uri is done when executing.
            ?step_uri (a|!a)+ ?o .
            # Filter out precedes relations
            ?s !dul:precedes ?o .
        }
        """
        g = rdflib.Graph(namespace_manager=rdf.namespace_manager)
        for triple in rdf.query(q, initBindings={'step_uri': rdflib.URIRef(uri)}):
            g.add(triple)
        return g

    @classmethod
    def from_function(cls, func: Callable):
        """
        Generates a plex rdf decription for the given python function,
        and makes this FairStep object a bpmn:ScriptTask.
        """
        try:
            return func._fairstep
        except AttributeError:
            raise ValueError('The function was not marked as a fair step,'
                             'use mark_as_fairstep decorator to mark it.')

    @property
    def is_pplan_step(self):
        """Return True if this FairStep is a pplan:Step, else False."""
        return (self.self_ref, RDF.type, namespaces.PPLAN.Step) in self._rdf

    @is_pplan_step.setter
    def is_pplan_step(self, value: bool):
        """
        Adds/removes the pplan:Step triple from the RDF, in accordance with the provided boolean.
        """
        if value:
            if not self.is_pplan_step:
                self.set_attribute(RDF.type, namespaces.PPLAN.Step, overwrite=False)
        else:
            self.remove_attribute(RDF.type, object=namespaces.PPLAN.Step)

    @property
    def is_manual_task(self):
        """Returns True if this FairStep is a bpmn:ManualTask, else False."""
        return (self.self_ref, RDF.type, namespaces.BPMN.ManualTask) in self._rdf

    @is_manual_task.setter
    def is_manual_task(self, value: bool):
        """
        Adds/removes the manual task triple to the RDF, in accordance with the provided boolean.
        """
        if value:
            if not self.is_manual_task:
                self.set_attribute(RDF.type, namespaces.BPMN.ManualTask, overwrite=False)
            self.is_script_task = False  # manual and script are mutually exclusive
        else:
            self.remove_attribute(RDF.type, object=namespaces.BPMN.ManualTask)

    @property
    def is_script_task(self):
        """Returns True if this FairStep is a bpmn:ScriptTask, else False."""
        return (self.self_ref, RDF.type, namespaces.BPMN.ScriptTask) in self._rdf

    @is_script_task.setter
    def is_script_task(self, value: bool):
        """
        Adds/removes the script task triple to the RDF, in accordance with the provided boolean.
        """
        if value:
            if not self.is_script_task:
                self.set_attribute(RDF.type, namespaces.BPMN.ScriptTask, overwrite=False)
            self.is_manual_task = False  # manual and script are mutually exclusive
        else:
            self.remove_attribute(RDF.type, object=namespaces.BPMN.ScriptTask)

    def _get_variable(self, var_ref: Union[rdflib.term.BNode, rdflib.URIRef]) -> FairVariable:
        """Retrieve a specific FairVariable from the RDF triples."""
        var_type_objs = self._rdf.objects(var_ref, RDF.type)
        var_types = [var_type for var_type in var_type_objs
                     if isinstance(var_type, rdflib.term.Literal)]
        if len(var_types) > 0:
            var_type = str(var_types[0])
        else:
            var_type = None

        if isinstance(var_ref, rdflib.term.BNode):
            return FairVariable(name=str(var_ref), type=var_type)
        else:
            return FairVariable(uri=str(var_ref), type=var_type)

    def _add_variable(self, variable: FairVariable, relation_to_step):
        """Add triples describing FairVariable to rdf."""
        var_ref = rdflib.term.BNode(variable.name)
        self.set_attribute(relation_to_step, var_ref, overwrite=False)
        self._rdf.add((var_ref, RDF.type, rdflib.term.Literal(variable.type)))
        self._rdf.add((var_ref, RDF.type, namespaces.PPLAN.Variable))

    @property
    def inputs(self) -> List[FairVariable]:
        """Inputs for this step.

        Inputs are a list of FairVariable objects. They correspond to triples in the RDF:
        The name is stored as a blanknode with a hasInputVar relation to the step.
        This blanknode has 2 RDF:type relations: (1) PPLAN:Variable, and (2) a string literal
        representing the type (i.e. int, str, float) of the variable.
        """
        return [self._get_variable(var_ref) for var_ref
                in self.get_attribute(namespaces.PPLAN.hasInputVar, return_list=True)]

    @inputs.setter
    def inputs(self, variables: List[FairVariable]):
        self.remove_attribute(namespaces.PPLAN.hasInputVar)
        for variable in variables:
            self._add_variable(variable, namespaces.PPLAN.hasInputVar)

    @property
    def outputs(self) -> List[FairVariable]:
        """Outputs for this step.

        Outputs are a list of FairVariable objects. They correspond to triples in the RDF:
        The name is stored as a blanknode with a hasOutputVar relation to the step.
        This blanknode has 2 RDF:type relations: (1) PPLAN:Variable, and (2) a string literal
        representing the type (i.e. int, str, float) of the variable.
        """
        return [self._get_variable(var_ref) for var_ref
                in self.get_attribute(namespaces.PPLAN.hasOutputVar, return_list=True)]

    @outputs.setter
    def outputs(self, variables: List[FairVariable]):
        self.remove_attribute(namespaces.PPLAN.hasOutputVar)
        for variable in variables:
            self._add_variable(variable, namespaces.PPLAN.hasOutputVar)

    @property
    def label(self):
        """Label.

        Returns the rdfs:label of this step (or a list, if more than one matching triple is found)
        """
        return self.get_attribute(RDFS.label)

    @label.setter
    def label(self, value):
        """
        Adds the given text string as an rdfs:label for this FairStep
        object.
        """
        self.set_attribute(RDFS.label, rdflib.term.Literal(value))

    @property
    def description(self):
        """Description.

        Returns the dcterms:description of this step (or a list, if more than
        one matching triple is found)
        """
        return self.get_attribute(DCTERMS.description)

    @description.setter
    def description(self, value):
        """
        Adds the given text string as a dcterms:description for this FairStep
        object.
        """
        self.set_attribute(DCTERMS.description, rdflib.term.Literal(value))

    def validate(self, shacl=False):
        """Validate step.

        Check whether this step rdf has sufficient information required of
        a step in the Plex ontology.
        """
        conforms = True
        log = ''

        if not self.is_pplan_step:
            log += 'Step RDF does not say it is a pplan:Step\n'
            conforms = False

        if not self.description:
            log += 'Step RDF has no dcterms:description\n'
            conforms = False

        if not self.label:
            log += 'Step RDF has no rdfs:label\n'
            conforms = False

        if self.is_manual_task == self.is_script_task:
            log += 'Step RDF must be either a bpmn:ManualTask or a bpmn:ScriptTask\n'
            conforms = False

        assert conforms, log

        # Now validate against the PLEX shacl shapes file, if requested
        if shacl:
            self.shacl_validate()

    def publish_as_nanopub(self, use_test_server=False, **kwargs):
        """
        Publish this rdf as a nanopublication.

        Args:
            use_test_server (bool): Toggle using the test nanopub server.
            kwargs: Keyword arguments to be passed to [nanopub.Publication.from_assertion](
                https://nanopub.readthedocs.io/en/latest/reference/publication.html#
                nanopub.publication.Publication.from_assertion).
                This allows for more control over the nanopublication RDF.

        Returns:
            a dictionary with publication info, including 'nanopub_uri', and 'concept_uri'
        """
        return self._publish_as_nanopub(use_test_server=use_test_server, **kwargs)

    def __str__(self):
        """
            Returns string representation of this FairStep object.
        """
        s = f'Step URI = {self._uri}\n'
        s += self._rdf.serialize(format='trig').decode('utf-8')
        return s


def mark_as_fairstep(label: str = None, is_pplan_step: bool = True, is_manual_task: bool = None,
                     is_script_task: bool = None):
    """Mark a function as a FAIR step.

    Use as decorator to mark a function as a FAIR step. Set properties of the fair step using
    arguments to the decorator.

    The raw code of the function will be used to set the description of the fair step.

    The type annotations of the input arguments and return statement will be used to
    automatically set inputs and outputs of the FAIR step.

    Args:
        label (str): Label of the fair step (corresponds to rdfs:label predicate)
        is_pplan_step (str): Denotes whether this step is a pplan:Step
        is_manual_task (str): Denotes whether this step is a bpmn.ManualTask
        is_script_task (str): Denotes whether this step is a bpmn.ScriptTask

    """
    def _modify_function(func):
        """
        Store FairStep object as _fairstep attribute of the function. Use inspection to get the
        description, inputs, and outputs of the step based on the function specification.
        """
        def _wrapper(*args, **kwargs):
            return func(*args, **kwargs)
        # Description of step is the raw function code
        description = inspect.getsource(func)
        inputs = _extract_inputs_from_function(func)
        outputs = _extract_outputs_from_function(func)
        _wrapper._fairstep = FairStep(label=label,
                                      description=description,
                                      is_pplan_step=is_pplan_step,
                                      is_manual_task=is_manual_task,
                                      is_script_task=is_script_task,
                                      inputs=inputs,
                                      outputs=outputs)
        _wrapper._fairstep.validate()
        return _wrapper
    return _modify_function


def _extract_inputs_from_function(func) -> List[FairVariable]:
    """
    Extract inputs from function using inspection. The name of the argument will be the name of
    the fair variable, the corresponding type hint will be the type of the variable.
    """
    argspec = inspect.getfullargspec(func)
    try:
        return [FairVariable(name=arg, type=argspec.annotations[arg].__name__)
                for arg in argspec.args]
    except KeyError:
        raise ValueError('Not all input arguments have type hinting,'
                         'see https://docs.python.org/3/library/typing.html')


def _extract_outputs_from_function(func) -> List[FairVariable]:
    """
    Extract outputs from function using inspection. The name will be {function_name}_output{
    output_number}. The corresponding return type hint will be the type of the variable.
    """
    argspec = inspect.getfullargspec(func)
    try:
        return_annotation = argspec.annotations['return']
    except KeyError:
        raise ValueError('The return of the function does not have type hinting,'
                         'see https://docs.python.org/3/library/typing.html')
    if isinstance(return_annotation, TupleMeta):
        return [FairVariable(name=func.__name__ + '_output' + str(i + 1), type=annotation.__name__)
                for i, annotation in enumerate(return_annotation.__args__)]
    else:
        return [FairVariable(name=func.__name__ + '_output1', type=return_annotation.__name__)]<|MERGE_RESOLUTION|>--- conflicted
+++ resolved
@@ -1,11 +1,7 @@
 import inspect
-import time
 from copy import deepcopy
-<<<<<<< HEAD
-from typing import List, Callable, Tuple, TupleMeta, Union
-=======
+from typing import Callable, TupleMeta, Union
 from typing import List
->>>>>>> dbf9f6f4
 from urllib.parse import urldefrag
 
 import rdflib
