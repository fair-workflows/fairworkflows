--- conflicted
+++ resolved
@@ -1,11 +1,6 @@
 import inspect
 from copy import deepcopy
-<<<<<<< HEAD
-from typing import Callable, Union, get_type_hints
-from typing import List
-=======
-from typing import List, Union
->>>>>>> af1c0075
+from typing import Callable, get_type_hints, List, Union
 from urllib.parse import urldefrag
 
 import rdflib
