import sys
import inspect
import typing
from copy import deepcopy
from typing import Callable, get_type_hints, List, Union
from urllib.parse import urldefrag

import noodles
import rdflib
from rdflib import RDF, RDFS, DCTERMS

<<<<<<< HEAD
from fairworkflows import namespaces
from fairworkflows.config import DUMMY_FAIRWORKFLOWS_URI, IS_FAIRSTEP_RETURN_VALUE_PARAMETER_NAME, \
    LOGGER
=======
from fairworkflows import namespaces, LinguisticSystem, LINGSYS_ENGLISH, LINGSYS_PYTHON
from fairworkflows.config import DUMMY_FAIRWORKFLOWS_URI, IS_FAIRSTEP_RETURN_VALUE_PARAMETER_NAME
>>>>>>> 966ec62b
from fairworkflows.rdf_wrapper import RdfWrapper, replace_in_rdf


class FairVariable:
    """Represents a variable.

    The variable corresponds to an RDF blank node of the same name, that has an RDF:type,
    (PPLAN:Variable), and an RDFS:comment - a string literal representing the type (i.e.
    int, str, float) of the variable.

    The FairVariable is normally associated with a FairStep by a PPLAN:hasInputVar or
    PPLAN:hasOutputVar predicate.

    Args:
        name: The name of the variable (and of the blank node in RDF that this variable is
            represented with)
        uri: Optionally pass a uri that the variable is referred to, the variable name will be
            automatically extracted from it. This argument is usually only used when we extract a
            variable from rdf)
        computational_type: The computational type of the variable (i.e. int, str, float etc.). For
                            now these are just strings of the python type name, but in future should
                            become mapped to e.g. XSD types.
        semantic_types: One or more URIs that describe the semantic type(s) of this FairVariable.
    """
    def __init__(self, name: str = None, computational_type: str = None, semantic_types = None, uri: str = None):
        if uri and name is None:
            # Get the name from the uri (i.e. 'input1' from http://example.org#input1)
            _, name = urldefrag(uri)
        self.name = name
        self.computational_type = computational_type

        if semantic_types is None:
            self.semantic_types = []
        else:
            if isinstance(semantic_types, str) or isinstance(semantic_types, rdflib.URIRef):
                self.semantic_types = [rdflib.URIRef(semantic_types)]
            else:
                self.semantic_types = [rdflib.URIRef(t) for t in semantic_types]

    def __eq__(self, other):
        return self.name == other.name and self.computational_type == other.computational_type

    def __hash__(self):
        return hash(str(self))

    def __str__(self):
        return f'FairVariable {self.name} of computational type: {self.computational_type} and semantic types: {self.semantic_types}'


class FairStep(RdfWrapper):
    """Represent a step in a fair workflow.

    Class for building, validating and publishing Fair Steps,
    as described by the plex ontology in the publication:
    Celebi, R., Moreira, J. R., Hassan, A. A., Ayyar, S., Ridder, L., Kuhn, T.,
    & Dumontier, M. (2019). Towards FAIR protocols and workflows: T
    he OpenPREDICT case study. arXiv preprint arXiv:1911.09531.

    Fair Steps may be fetched from Nanopublications, created from rdflib
    graphs or python functions.

    Attributes:
        label (str): Label of the fair step (corresponds to rdfs:label predicate)
        description (str): Description of the fair step (corresponding to dcterms:description)
        uri (str): URI depicting the step.
        is_pplan_step (str): Denotes whether this step is a pplan:Step
        is_manual_task (str): Denotes whether this step is a bpmn.ManualTask
        is_script_task (str): Denotes whether this step is a bpmn.ScriptTask
        inputs (list of FairVariable objects): The inputs of the step (corresponding to
            pplan:hasInputVar).
        outputs (list of FairVariable objects): The outputs of the step (corresponding to
            pplan:hasOutputVar).
    """

    def __init__(self, label: str = None, description: str = None, uri=None,
                 is_pplan_step: bool = True, is_manual_task: bool = None,
                 is_script_task: bool = None,
                 language: LinguisticSystem = LINGSYS_ENGLISH,
                 inputs: List[FairVariable] = None,
                 outputs: List[FairVariable] = None, derived_from=None):
        super().__init__(uri=uri, ref_name='step', derived_from=derived_from, language=language)

        if label is not None:
            self.label = label
        if description is not None:
            self.description = description
        self.is_pplan_step = is_pplan_step
        if is_script_task and is_manual_task:
            ValueError('A fair step cannot be both a manual and a script task, at least one of'
                       'is_fair_step and is_script_task must be False')
        if is_manual_task is not None:
            self.is_manual_task = is_manual_task
        if is_script_task is not None:
            self.is_script_task = is_script_task
        if inputs is not None:
            self.inputs = inputs
        if outputs is not None:
            self.outputs = outputs
        # Set temporary URI to refer to this step in workflows
        # (i.e. 'http://fairworkflows.org#8769029329049')
        if uri is None:
            self._uri = DUMMY_FAIRWORKFLOWS_URI + '#step' + str(hash(self))

        self._is_modified = False
        self._workflows = set()

    @classmethod
    def from_rdf(cls, rdf, uri, fetch_references: bool = False, force: bool = False,
                 remove_irrelevant_triples: bool = True):
        """Construct Fair Step from existing RDF.

        Args:
            rdf: The RDF graph
            uri: Uri of the object
            fetch_references: Boolean toggling whether to fetch objects from nanopub that are
                referred by this object. For a FairStep there are currently no references supported.
            force: Toggle forcing creation of object even if url is not in any of the subjects of
                the passed RDF
            remove_irrelevant_triples: Toggle removing irrelevant triples for this Step. This
                uses heuristics that might not work for all passed RDF graphs.
        """
        cls._uri_is_subject_in_rdf(uri, rdf, force=force)
        self = cls(uri=uri)
        if remove_irrelevant_triples:
            self._rdf = self._get_relevant_triples(uri, rdf)
        else:
            self._rdf = deepcopy(rdf)  # Make sure we don't mutate user RDF
        self.anonymise_rdf()
        return self

    @staticmethod
    def _get_relevant_triples(uri, rdf):
        """
        Select only relevant triples from RDF using the following heuristics:
        * Filter out the DUL:precedes and PPLAN:isStepOfPlan predicate triples, because they are
            part of a workflow and not of a step.
        * Match all triples that are through an arbitrary-length property path related to the
            step uri. So if 'URI predicate Something', then all triples 'Something predicate
            object' are selected, and so forth.
        """
        # Remove workflow-related triples from the graph, they effectively make other steps or
        # the whole workflow 'children' of a step so it is important to to this before the query
        # TODO:  This would be neater to do in a subquery.
        rdf = deepcopy(rdf)
        rdf.remove((None, namespaces.DUL.precedes, None))
        rdf.remove((None, namespaces.PPLAN.isStepOfPlan, None))
        q = """
        CONSTRUCT { ?s ?p ?o }
        WHERE {
            ?s ?p ?o .
            # Match all triples that are through an arbitrary-length property path related to the
            # step uri. (<>|!<>) matches all predicates. Binding to step_uri is done when executing.
            ?step_uri (<>|!<>)* ?s .
        }
        """
        g = rdflib.Graph(namespace_manager=rdf.namespace_manager)
        for triple in rdf.query(q, initBindings={'step_uri': rdflib.URIRef(uri)}):
            g.add(triple)
        return g

    @classmethod
    def from_function(cls, func: Callable):
        """
        Return a FairStep object for a function decorated with is_fairstep decorator
        """
        try:
            return func._fairstep
        except AttributeError:
            raise ValueError('The function was not marked as a fair step,'
                             'use is_fairworkflow decorator to mark it.')

    @property
    def is_pplan_step(self):
        """Return True if this FairStep is a pplan:Step, else False."""
        return (self.self_ref, RDF.type, namespaces.PPLAN.Step) in self._rdf

    @is_pplan_step.setter
    def is_pplan_step(self, value: bool):
        """
        Adds/removes the pplan:Step triple from the RDF, in accordance with the provided boolean.
        """
        if value:
            if not self.is_pplan_step:
                self.set_attribute(RDF.type, namespaces.PPLAN.Step, overwrite=False)
        else:
            self.remove_attribute(RDF.type, object=namespaces.PPLAN.Step)

    @property
    def is_manual_task(self):
        """Returns True if this FairStep is a bpmn:ManualTask, else False."""
        return (self.self_ref, RDF.type, namespaces.BPMN.ManualTask) in self._rdf

    @is_manual_task.setter
    def is_manual_task(self, value: bool):
        """
        Adds/removes the manual task triple to the RDF, in accordance with the provided boolean.
        """
        if value:
            if not self.is_manual_task:
                self.set_attribute(RDF.type, namespaces.BPMN.ManualTask, overwrite=False)
            self.is_script_task = False  # manual and script are mutually exclusive
        else:
            self.remove_attribute(RDF.type, object=namespaces.BPMN.ManualTask)

    @property
    def is_script_task(self):
        """Returns True if this FairStep is a bpmn:ScriptTask, else False."""
        return (self.self_ref, RDF.type, namespaces.BPMN.ScriptTask) in self._rdf

    @is_script_task.setter
    def is_script_task(self, value: bool):
        """
        Adds/removes the script task triple to the RDF, in accordance with the provided boolean.
        """
        if value:
            if not self.is_script_task:
                self.set_attribute(RDF.type, namespaces.BPMN.ScriptTask, overwrite=False)
            self.is_manual_task = False  # manual and script are mutually exclusive
        else:
            self.remove_attribute(RDF.type, object=namespaces.BPMN.ScriptTask)

    def _get_variable(self, var_ref: Union[rdflib.term.BNode, rdflib.URIRef]) -> FairVariable:
        """Retrieve a specific FairVariable from the RDF triples."""
        rdfs_comment_objs = list(self._rdf.objects(var_ref, RDFS.comment))
        computational_type = str(rdfs_comment_objs[0])

        # Get all semantic types of this FairVariable, excluding PPLAN.Variable
        sem_type_objs = self._rdf.objects(var_ref, RDF.type)
        sem_types = [sem_type for sem_type in sem_type_objs if sem_type != namespaces.PPLAN.Variable]

        if isinstance(var_ref, rdflib.term.BNode):
            return FairVariable(name=str(var_ref), computational_type=computational_type, semantic_types=sem_types)
        else:
            return FairVariable(uri=str(var_ref), computational_type=computational_type, semantic_types=sem_types)

    def _add_variable(self, variable: FairVariable, relation_to_step):
        """Add triples describing FairVariable to rdf."""
        var_ref = rdflib.term.BNode(variable.name)
        self.set_attribute(relation_to_step, var_ref, overwrite=False)
        self._rdf.add((var_ref, RDFS.comment, rdflib.term.Literal(variable.computational_type)))
        self._rdf.add((var_ref, RDF.type, namespaces.PPLAN.Variable))
        self._rdf.add((var_ref, RDFS.label, rdflib.term.Literal(variable.name)))
        for sem_var in variable.semantic_types:
            self._rdf.add((var_ref, RDF.type, sem_var))

    @property
    def inputs(self) -> List[FairVariable]:
        """Inputs for this step.

        Inputs are a list of FairVariable objects. They correspond to triples in the RDF:
        The name is stored as a blanknode with a hasInputVar relation to the step.
        This blanknode has an RDF:type, PPLAN:Variable; and an RDFS:comment, a string literal
        representing the type (i.e. int, str, float) of the variable.
        """
        return [self._get_variable(var_ref) for var_ref
                in self.get_attribute(namespaces.PPLAN.hasInputVar, return_list=True)]

    @inputs.setter
    def inputs(self, variables: List[FairVariable]):
        self.remove_attribute(namespaces.PPLAN.hasInputVar)
        for variable in variables:
            self._add_variable(variable, namespaces.PPLAN.hasInputVar)

    @property
    def outputs(self) -> List[FairVariable]:
        """Outputs for this step.

        Outputs are a list of FairVariable objects. They correspond to triples in the RDF:
        The name is stored as a blanknode with a hasOutputVar relation to the step.
        This blanknode has an RDF:type, PPLAN:Variable; and an RDFS:comment, a string literal
        representing the type (i.e. int, str, float) of the variable.
        """
        return [self._get_variable(var_ref) for var_ref
                in self.get_attribute(namespaces.PPLAN.hasOutputVar, return_list=True)]

    @outputs.setter
    def outputs(self, variables: List[FairVariable]):
        self.remove_attribute(namespaces.PPLAN.hasOutputVar)
        for variable in variables:
            self._add_variable(variable, namespaces.PPLAN.hasOutputVar)

    def validate(self, shacl=False):
        """Validate step.

        Check whether this step rdf has sufficient information required of
        a step in the Plex ontology.
        """
        conforms = True
        log = ''

        if not self.is_pplan_step:
            log += 'Step RDF does not say it is a pplan:Step\n'
            conforms = False

        if not self.description:
            log += 'Step RDF has no dcterms:description\n'
            conforms = False

        if not self.label:
            log += 'Step RDF has no rdfs:label\n'
            conforms = False

        if self.is_manual_task == self.is_script_task:
            log += 'Step RDF must be either a bpmn:ManualTask or a bpmn:ScriptTask\n'
            conforms = False

        assert conforms, log

        # Now validate against the PLEX shacl shapes file, if requested
        if shacl:
            self.shacl_validate()

    def register_workflow(self, workflow):
        """Register workflow that this step is part of."""
        self._workflows.add(workflow)

    def _update_registered_workflows(self):
        """Update the workflows that this step is part of.
        NB: it could be that a step was deleted from a workflow
        """
        self._workflows = {workflow for workflow in self._workflows
                           if self in workflow}

    def publish_as_nanopub(self, use_test_server=False, **kwargs):
        """
        Publish this rdf as a nanopublication.

        Args:
            use_test_server (bool): Toggle using the test nanopub server.
            kwargs: Keyword arguments to be passed to [nanopub.Publication.from_assertion](
                https://nanopub.readthedocs.io/en/latest/reference/publication.html#
                nanopub.publication.Publication.from_assertion).
                This allows for more control over the nanopublication RDF.

        Returns:
            a dictionary with publication info, including 'nanopub_uri', and 'concept_uri'
        """
        self._update_registered_workflows()
        old_uri = self.uri
        self._publish_as_nanopub(use_test_server=use_test_server, **kwargs)
        var_names = [var.name for var in (self.inputs + self.outputs)]
        for workflow in self._workflows:
            replace_in_rdf(workflow.rdf, oldvalue=rdflib.URIRef(old_uri),
                           newvalue=rdflib.URIRef(self.uri))

            # Similarly replace old URIs for variable name bindings
            published_step_uri_defrag, _ = urldefrag(self.uri)
            for var_name in var_names:
                old_var_uri = old_uri + '#' + var_name
                new_var_uri = published_step_uri_defrag + '#' + var_name
                replace_in_rdf(self.rdf, oldvalue=rdflib.URIRef(old_var_uri),
                               newvalue=rdflib.URIRef(new_var_uri))
            del workflow._steps[old_uri]
            workflow._steps[self.uri] = self

    def __str__(self):
        """
            Returns string representation of this FairStep object.
        """
        s = f'Step URI = {self._uri}\n'
        s += self._rdf.serialize(format='trig').decode('utf-8')
        return s


def is_fairstep(label: str = None, is_pplan_step: bool = True, is_manual_task: bool = False,
                     is_script_task: bool = True, **kwargs):
    """Mark a function as a FAIR step to be used in a fair workflow.

    Use as decorator to mark a function as a FAIR step. Set properties of the fair step using
    arguments to the decorator.

    The raw code of the function will be used to set the description of the fair step.

    The type annotations of the input arguments and return statement will be used to
    automatically set inputs and outputs of the FAIR step.

    Args:
        label (str): Label of the fair step (corresponds to rdfs:label predicate)
        is_pplan_step (str): Denotes whether this step is a pplan:Step
        is_manual_task (str): Denotes whether this step is a bpmn.ManualTask
        is_script_task (str): Denotes whether this step is a bpmn.ScriptTask

    All additional arguments are expected to correspond to input parameters of the decorated
    function, and are used to provide extra semantic types for that parameter. For example,
    consider the following decorated function:
        @is_fairstep(label='Addition', a='http://www.example.org/number', out='http://www.example.org/float')
        def add(a:float, b:float) -> float:
            return a + b
    1. Note that using 'a' as parameter to the decorator allows the user to provide a URI for a semantic type
    that should be associated with the function's input parameter, 'a'. This can be either a string, an
    rdflib.URIRef, or a list of these.
    2. Note that the return parameter is referred to using 'returns', because it does not otherwise have a name.
    In this case, the function only returns one value. However, if e.g. a tuple of 3 values were returned,
    you could use a tuple for 'returns' in the decorator arguments too. For example:
        out=('http://www.example.org/mass', 'http://www.example.org/distance')
    This would set the semantic type of the first return value as some 'mass' URI, and the second
    return value as 'distance'. Lists can also be provided instead of a single URI, if more than one
    semantic type should be associated with a given output. Any element of this tuple can also be
    set to None, if no semantic type is desired for it.
    3. The return parameter name (by default 'returns') can be changed if necessary, by modifying
    the IS_FAIRSTEP_RETURN_VALUE_PARAMETER_NAME constant.
    """

    def _modify_function(func):
        """
        Store FairStep object as _fairstep attribute of the function. Use inspection to get the
        description, inputs, and outputs of the step based on the function specification.

        Returns this function decorated with the noodles schedule decorator.
        """
        # Description of step is the raw function code
        description = inspect.getsource(func)
        inputs = _extract_inputs_from_function(func, kwargs)
        outputs = _extract_outputs_from_function(func, kwargs)

<<<<<<< HEAD
        fairstep = FairStep(uri='http://www.example.org/unpublished-'+func.__name__,
                            label=label,
                            description=description,
                            is_pplan_step=is_pplan_step,
                            is_manual_task=is_manual_task,
                            is_script_task=is_script_task,
                            inputs=inputs,
                            outputs=outputs)

        def _add_logging(func):
            def _wrapper(*func_args, **func_kwargs):
                LOGGER.info(f'Running step: {func.__name__}')
                return func(*func_args, **func_kwargs)
            return _wrapper
        func = _add_logging(func)
        func._fairstep = fairstep
=======
        func._fairstep = FairStep(uri='http://www.example.org/unpublished-'+func.__name__,
                                  label=label,
                                  description=description,
                                  is_pplan_step=is_pplan_step,
                                  is_manual_task=is_manual_task,
                                  is_script_task=is_script_task,
                                  language=LINGSYS_PYTHON,
                                  inputs=inputs,
                                  outputs=outputs)

>>>>>>> 966ec62b
        return noodles.schedule(func)

    return _modify_function


def _extract_inputs_from_function(func, additional_params) -> List[FairVariable]:
    """
    Extract inputs from function using inspection. The name of the argument will be the name of
    the fair variable, the corresponding type hint will be the type of the variable.
    """
    argspec = inspect.getfullargspec(func)
    try:
        return [FairVariable(
                    name=arg,
                    computational_type=argspec.annotations[arg].__name__,
                    semantic_types=additional_params.get(arg))
                    for arg in argspec.args]
    except KeyError:
        raise ValueError('Not all input arguments have type hinting, '
                         'FAIR step functions MUST have type hinting, '
                         'see https://docs.python.org/3/library/typing.html')


def _extract_outputs_from_function(func, additional_params) -> List[FairVariable]:
    """
    Extract outputs from function using inspection. The name will be {function_name}_output{
    output_number}. The corresponding return type hint will be the type of the variable.
    """
    annotations = get_type_hints(func)
    try:
        return_annotation = annotations['return']
    except KeyError:
        raise ValueError('The return of the function does not have type hinting, '
                         'FAIR step functions MUST have type hinting, '
                         'see https://docs.python.org/3/library/typing.html')
    if _is_generic_tuple(return_annotation):
        return_sem_types = additional_params.get(IS_FAIRSTEP_RETURN_VALUE_PARAMETER_NAME)
        if return_sem_types is not None:
            num_return_args = len(return_annotation.__args__)
            if len(return_sem_types) != num_return_args:
                raise ValueError(f'"out" parameter to is_fairstep decorator must be a '
                                  'tuple of length number of returned values (in this case, '
                                  '{num_return_args}).')
        else:
            return_sem_types = [None for arg in return_annotation.__args__]

        return [FairVariable(
                    name='out' + str(i + 1),
                    computational_type=annotation.__name__,
                    semantic_types=return_sem_types[i])
                for i, annotation in enumerate(return_annotation.__args__)]
    else:
        return [FairVariable(
                name='out1',
                computational_type=return_annotation.__name__,
                semantic_types=additional_params.get(IS_FAIRSTEP_RETURN_VALUE_PARAMETER_NAME))]


def _is_generic_tuple(type_):
    """
    Check whether a type annotation is Tuple
    """
    if hasattr(typing, '_GenericAlias'):
        # 3.7
        # _GenericAlias cannot be imported from typing, because it doesn't
        # exist in all versions, and it will fail the type check in those
        # versions as well, so we ignore it.
        return (isinstance(type_, typing._GenericAlias)
                and type_.__origin__ is tuple)
    else:
        # 3.6 and earlier
        # GenericMeta cannot be imported from typing, because it doesn't
        # exist in all versions, and it will fail the type check in those
        # versions as well, so we ignore it.
        return (isinstance(type_, typing.GenericMeta)
                and type_.__origin__ is typing.Tuple)<|MERGE_RESOLUTION|>--- conflicted
+++ resolved
@@ -9,14 +9,9 @@
 import rdflib
 from rdflib import RDF, RDFS, DCTERMS
 
-<<<<<<< HEAD
-from fairworkflows import namespaces
+from fairworkflows import namespaces, LinguisticSystem, LINGSYS_ENGLISH, LINGSYS_PYTHON
 from fairworkflows.config import DUMMY_FAIRWORKFLOWS_URI, IS_FAIRSTEP_RETURN_VALUE_PARAMETER_NAME, \
     LOGGER
-=======
-from fairworkflows import namespaces, LinguisticSystem, LINGSYS_ENGLISH, LINGSYS_PYTHON
-from fairworkflows.config import DUMMY_FAIRWORKFLOWS_URI, IS_FAIRSTEP_RETURN_VALUE_PARAMETER_NAME
->>>>>>> 966ec62b
 from fairworkflows.rdf_wrapper import RdfWrapper, replace_in_rdf
 
 
@@ -432,13 +427,13 @@
         inputs = _extract_inputs_from_function(func, kwargs)
         outputs = _extract_outputs_from_function(func, kwargs)
 
-<<<<<<< HEAD
         fairstep = FairStep(uri='http://www.example.org/unpublished-'+func.__name__,
                             label=label,
                             description=description,
                             is_pplan_step=is_pplan_step,
                             is_manual_task=is_manual_task,
                             is_script_task=is_script_task,
+                            language=LINGSYS_PYTHON,
                             inputs=inputs,
                             outputs=outputs)
 
@@ -449,18 +444,6 @@
             return _wrapper
         func = _add_logging(func)
         func._fairstep = fairstep
-=======
-        func._fairstep = FairStep(uri='http://www.example.org/unpublished-'+func.__name__,
-                                  label=label,
-                                  description=description,
-                                  is_pplan_step=is_pplan_step,
-                                  is_manual_task=is_manual_task,
-                                  is_script_task=is_script_task,
-                                  language=LINGSYS_PYTHON,
-                                  inputs=inputs,
-                                  outputs=outputs)
-
->>>>>>> 966ec62b
         return noodles.schedule(func)
 
     return _modify_function
