import inspect
import io
import logging
import warnings
from copy import deepcopy
from pathlib import Path
from tempfile import TemporaryDirectory
from typing import Iterator, Optional, Callable

import nanopub
import networkx as nx
import noodles
import rdflib
from noodles.interface import PromisedObject
from rdflib import RDF, RDFS, DCTERMS
from rdflib.tools.rdf2dot import rdf2dot
from requests import HTTPError

from fairworkflows.config import LOGGER
from fairworkflows import namespaces, LinguisticSystem, LINGSYS_ENGLISH, LINGSYS_PYTHON
from fairworkflows.fairstep import FairStep
from fairworkflows.rdf_wrapper import RdfWrapper


class FairWorkflow(RdfWrapper):

    """
        Class for building, validating and publishing Fair Workflows, as described by the plex ontology in the publication:

        Celebi, R., Moreira, J. R., Hassan, A. A., Ayyar, S., Ridder, L., Kuhn, T., & Dumontier, M. (2019). Towards FAIR protocols and workflows: The OpenPREDICT case study. arXiv preprint arXiv:1911.09531.

        Fair Workflows may be fetched from Nanopublications, or created through the addition of FairStep's.
    """

    def __init__(self, description: str = None, label: str = None, uri=None,
                 language: LinguisticSystem = None,
                 is_pplan_plan: bool = True, first_step: FairStep = None, derived_from=None):
        super().__init__(uri=uri, ref_name='plan', derived_from=derived_from, language=language)
        self._is_published = False
        self.is_pplan_plan = is_pplan_plan
        if description is not None:
            self.description = description
        if label is not None:
            self.label = label
        self._steps = {}
        self._last_step_added = None
        if first_step is not None:
            self.first_step = first_step
        self._is_modified = False

    @classmethod
    def from_rdf(cls, rdf: rdflib.Graph, uri: str,
                 fetch_references: bool = False, force: bool = False,
                 remove_irrelevant_triples: bool = True):
        """Construct Fair Workflow from existing RDF.

        Args:
            rdf: RDF graph containing information about the workflow and
                possibly it's associated steps. Should use plex ontology.
            uri: URI of the workflow
            fetch_references: toggles fetching steps. I.e. if we encounter steps
                that are part of the workflow we try fetching them from nanopub
            force: Toggle forcing creation of object even if url is not in any of the subjects of
                the passed RDF
            remove_irrelevant_triples: Toggle removing irrelevant triples for this FairWorkflow.
        """
        rdf = deepcopy(rdf)  # Make sure we don't mutate user RDF
        cls._uri_is_subject_in_rdf(uri, rdf, force=force)
        self = cls(uri=uri)
        self._extract_steps(rdf, uri, fetch_references)
        if remove_irrelevant_triples:
            self._rdf = self._get_relevant_triples(uri, rdf)
        else:
            self._rdf = deepcopy(rdf)  # Make sure we don't mutate user RDF
        self.anonymise_rdf()
        return self

    @classmethod
    def from_function(cls, func: Callable):
        """
        Return a FairWorkflow object for a function decorated with is_fairworkflow decorator
        """
        try:
            return func._fairworkflow
        except AttributeError:
            raise ValueError('The function was not marked as a fair workflow,'
                             'use is_fairworkflow decorator to mark it.')

    @classmethod
    def from_noodles_promise(cls, workflow_level_promise: PromisedObject,
                             step_level_promise: PromisedObject,
                             description: str = None, label: str= None,
                             is_pplan_plan: bool = True, derived_from=None):
        """

        Args:
            workflow_level_promise: Noodles workflow_level_promise at the workflow function level.
                This excludes the individual steps, but we need it to do proper execution.
            step_level_promise: Promise at the steps level. This includes the individual steps as
                nodes but does not bind them together. We use this to extract step information from
                it.
        """
        self = cls(description=description, label=label, is_pplan_plan=is_pplan_plan,
                   derived_from=derived_from, language=LINGSYS_PYTHON)
        self.workflow_level_promise = workflow_level_promise

        workflow = noodles.get_workflow(step_level_promise)

        steps_dict = {i: n.foo._fairstep for i, n in workflow.nodes.items()}

        for i, step in steps_dict.items():
            self._add_step(step)

        for i in workflow.links:
            current_step = steps_dict[i]
            from_uri = rdflib.URIRef(steps_dict[i].uri + '#' + current_step.outputs[0].name)
            for j in workflow.links[i]:
                linked_step = steps_dict[j[0]]
                linked_var_name = str(j[1].name)
                to_uri = rdflib.URIRef(linked_step.uri + '#' + linked_var_name)
                self._rdf.add((from_uri, namespaces.PPLAN.bindsTo, to_uri))

                precedes_triple = (rdflib.URIRef(current_step.uri), namespaces.DUL.precedes, rdflib.URIRef(linked_step.uri))
                if precedes_triple not in self._rdf:
                    self._rdf.add(precedes_triple)

            if len(workflow.links[i]) == 0:
                to_uri = rdflib.BNode('result')
                self._rdf.add((from_uri, namespaces.PPLAN.bindsTo, to_uri))

        return self

    def _extract_steps(self, rdf, uri, fetch_steps=True):
        """Extract FairStep objects from rdf.

        Create FairStep objects for all steps in the passed RDF.
        Optionally try to fetch steps from nanopub.
        """
        step_refs = rdf.subjects(predicate=namespaces.PPLAN.isStepOfPlan,
                                 object=rdflib.URIRef(uri))
        for step_ref in step_refs:
            step_uri = str(step_ref)
            step = None
            if fetch_steps:
                step = self._fetch_step(uri=step_uri)
            if step is None:
                warnings.warn(f'Could not get detailed information for '
                              f'step {step_uri}, adding a FairStep '
                              f'without attributes. This will limit '
                              f'functionality of the FairWorkflow object.')
                step = FairStep(uri=step_uri)
            self._add_step(step)

    @staticmethod
    def _get_relevant_triples(uri, rdf):
        """
        Select only relevant triples from RDF using the following heuristics:
        * Match all triples that are through an arbitrary-length property path related to the
            workflow uri. So if 'URI predicate Something', then all triples 'Something predicate
            object' are selected, and so forth.
        NB: We assume that all step-related triples are already extracted by the _extract_steps
        method
        """
        q = """
        CONSTRUCT { ?s ?p ?o }
        WHERE {
            ?s ?p ?o .
            # Match all triples that are through an arbitrary-length property path related to the
            # workflow uri. (<>|!<>) matches all predicates. Binding to workflow_uri is done when
            # executing.
            ?workflow_uri (<>|!<>)* ?s .
        }
        """
        g = rdflib.Graph(namespace_manager=rdf.namespace_manager)
        for triple in rdf.query(q, initBindings={'workflow_uri': rdflib.URIRef(uri)}):
            g.add(triple)
        return g

    @staticmethod
    def _fetch_step(uri: str) -> Optional[FairStep]:
        try:
            return FairStep.from_nanopub(uri=uri)
        except HTTPError as e:
            if e.response.status_code == 404:
                warnings.warn(
                    f'Failed fetching {uri} from nanopub server, probably it '
                    f'is not published there. Fairworkflows does currently not'
                    f'support other sources than nanopub')
                return None
            else:
                raise

    @property
    def first_step(self):
        """First step of workflow.

        Returns:
             First step of the workflow if existing. In weird cases (when the
             RDF has multiple first steps and is thus invalid) return a list of
             first steps.
        """
        return self.get_attribute(namespaces.PWO.hasFirstStep)

    @first_step.setter
    def first_step(self, step: FairStep):
        """
        Sets the first step of this plex workflow to the given FairStep
        """
        self.set_attribute(namespaces.PWO.hasFirstStep, rdflib.URIRef(step.uri))
        self._add_step(step)

    def _add_step(self, step: FairStep):
        """Add a step to workflow (low-level method)."""

        self._steps[step.uri] = step

        self._rdf.add((rdflib.URIRef(step.uri), namespaces.PPLAN.isStepOfPlan,
                       self.self_ref))
        self._last_step_added = step
        step.register_workflow(self)

    def add(self, step: FairStep, follows: FairStep = None):
        """Add a step.

        Adds the specified FairStep to the workflow rdf. If 'follows' is specified,
        then it dul:precedes the step. If 'follows' is None, the last added step (to this workflow)
        dul:precedes the step. If no steps have yet been added to the workflow, and 'follows' is None,
        then this step is automatically set to by the first step in the workflow.
        """
        if not follows:
            if self.first_step is None:
                self.first_step = step
            else:
                self.add(step, follows=self._last_step_added)
        else:
            self._rdf.add((rdflib.URIRef(follows.uri), namespaces.DUL.precedes, rdflib.URIRef(step.uri)))
            self._add_step(follows)
            self._add_step(step)

    def __iter__(self) -> Iterator[FairStep]:
        """
        Iterate over this FairWorkflow, return one step at a
        time in the order specified by the precedes relations (
        i.e. topologically sorted).

        Raises:
             RuntimeError: if we cannot sort steps based on precedes
             predicate, for example if there are 2 steps that are not
             connected to each other by the precedes predicate. We do not
             know how to sort in that case.
        """
        if len(self._steps) == 1:
            # In case of only one step we do not need to sort
            ordered_steps = [step.uri for step in self._steps.values()]
        else:
            G = nx.MultiDiGraph()
            for s, p, o in self._rdf:
                if p == namespaces.DUL.precedes:
                    G.add_edge(s, o)
            if len(G) == len(self._steps):
                ordered_steps = nx.topological_sort(G)
            else:
                raise RuntimeError('Cannot sort steps based on precedes '
                                   'predicate')
        for step_uri in ordered_steps:
            yield self.get_step(str(step_uri))

    @property
    def is_pplan_plan(self):
        """
        Returns True if this object's rdf specifies that it is a pplan:Plan
        """
        return (self.self_ref, RDF.type, namespaces.PPLAN.Plan) in self._rdf

    @is_pplan_plan.setter
    def is_pplan_plan(self, value:bool):
        """
        Adds/removes the pplan:Plan triple from the RDF, in accordance with the provided boolean.
        """
        if value is True:
            if self.is_pplan_plan is False:
                self.set_attribute(RDF.type, namespaces.PPLAN.Plan, overwrite=False)
        elif value is False:
            if self.is_pplan_plan is True:
                self.remove_attribute(RDF.type, object=namespaces.PPLAN.Plan)

    def get_step(self, uri):
        """
            Returns the FairStep instance associated with the given step URI (if such a step was added to this workflow)
        """
        return self._steps[uri]

    def validate(self, shacl=False):
        """Validate workflow.

        Checks whether this workflow's rdf:
         * Has sufficient information required of a workflow in the Plex
            ontology.
         * Step 'hasInputVar' and 'hasOutputVar' match with workflows 'precedes'
            predicate
        """
        conforms = True
        log = ''

        if not self.is_pplan_plan:
            log += 'Plan RDF does not say it is a pplan:Plan\n'
            conforms = False

        if not self.description:
            log += 'Plan RDF has no dcterms:description\n'
            conforms = False

        if not self.label:
            log += 'Plan RDF has no rdfs:label\n'
            conforms = False

        if self.first_step is None:
            log += 'Plan RDF does not specify a first step (pwo:hasFirstStep)\n'
            conforms = False

        assert conforms, log

        # Now validate against the PLEX shacl shapes file, if requested
        if shacl:
            self.shacl_validate()

    @staticmethod
    def _import_graphviz():
        """Import graphviz.

        Raises:
             ImportError with appropriate message if import failed
        """
        try:
            import graphviz
            return graphviz
        except ImportError:
            raise ImportError('Cannot produce visualization of RDF, you need '
                              'to install graphviz python package. '
                              'Version 0.14.1 is known to work well.')

    def display(self, full_rdf=False):
        """Visualize workflow directly in notebook."""

        if full_rdf:
            return self.display_full_rdf()
        else:
            if not hasattr(self, 'workflow_level_promise'):
                raise ValueError('Cannot display workflow as no noodles step_level_promise has been constructed.')
            import noodles.tutorial
            noodles.tutorial.display_workflows(prefix='control', workflow=self.workflow_level_promise)

    def display_full_rdf(self):
        graphviz = self._import_graphviz()

        with TemporaryDirectory() as td:
            filename = Path(td) / 'dag.dot'
            with open(filename, 'w') as f:
                rdf2dot(self._rdf, f)
            return graphviz.Source.from_file(filename)

    def execute(self, *args, **kwargs):
        """
        Executes the workflow on the specified number of threads. Noodles is used as the execution
        engine. If a noodles workflow has not been generated for this fairworkflow object, then
        it cannot be executed and an exception will be raised.

        Returns a tuple (result, retroprov), where result is the final output of the executed
        workflow and retroprov is the retrospective provenance logged during execution.
        """

        if not hasattr(self, 'workflow_level_promise'):
            raise ValueError('Cannot execute workflow as no noodles step_level_promise has been constructed.')

        log = io.StringIO()
        log_handler = logging.StreamHandler(log)
        formatter = logging.Formatter('%(asctime)s - %(message)s')
        log_handler.setFormatter(formatter)

<<<<<<< HEAD
        LOGGER.setLevel(logging.INFO)
        LOGGER.handlers = [log_handler]
        self.workflow_level_promise = self._replace_input_arguments(self.workflow_level_promise,
                                                                    args, kwargs)
=======
        logger = logging.getLogger('noodles')
        logger.setLevel(logging.INFO)
        logger.handlers = [log_handler]
        self.workflow_level_promise = noodles.workflow.from_call(
            noodles.get_workflow(self.workflow_level_promise).root_node.foo, args, kwargs, {})
>>>>>>> 0efbe141
        result = noodles.run_single(self.workflow_level_promise)

        # Generate the retrospective provenance as a (nano-) Publication object
        retroprov = self._generate_retrospective_prov_publication(log.getvalue())

        return result, retroprov

    def _generate_retrospective_prov_publication(self, log:str) -> nanopub.Publication:
        """
        Utility method for generating a Publication object for the retrospective
        provenance of this workflow. Uses the given 'log' string as the actual
        provenance for now.
        """
        log_message = rdflib.Literal(log)
        this_retroprov = rdflib.BNode('retroprov')
        if self.uri is None or self.uri == 'None': # TODO: This is horrific
            this_workflow = rdflib.URIRef('http://www.example.org/unpublishedworkflow')
        else:
            this_workflow = rdflib.URIRef(self.uri)

        retroprov_assertion = rdflib.Graph()
        retroprov_assertion.add((this_retroprov, rdflib.RDF.type, namespaces.PROV.Activity))
        retroprov_assertion.add((this_retroprov, namespaces.PROV.wasDerivedFrom, this_workflow))
        retroprov_assertion.add((this_retroprov, RDFS.label, log_message))
        retroprov = nanopub.Publication.from_assertion(assertion_rdf=retroprov_assertion)

        return retroprov


    def draw(self, filepath):
        """Visualize workflow.

        Writes a .dot file and a .dot.png file of the workflow
        visualization based on filepath argument. Use the .dot file to create
        different renderings of the visualization using Graphviz library. The
        .dot.png file is one of those renderings.
        """

        graphviz = self._import_graphviz()
        filepath = filepath.split('.')[0] + '.dot'
        with open(filepath, 'w') as f:
            rdf2dot(self._rdf, f)

        try:
            graphviz.render('dot', 'png', filepath)
        except graphviz.ExecutableNotFound:
            raise RuntimeError(
                'Cannot produce visualization of RDF, you need to install '
                'graphviz dependency https://graphviz.org/')

    def publish_as_nanopub(self, use_test_server=False, **kwargs):
        """Publish to nanopub server.

        Publish the workflow as nanopublication to the nanopub server.

        Raises:
            RuntimeError: If one of the steps of the workflow was not published yet.

        Args:
            use_test_server (bool): Toggle using the test nanopub server.
            kwargs: Keyword arguments to be passed to [nanopub.Publication.from_assertion](
                https://nanopub.readthedocs.io/en/latest/reference/publication.html#
                nanopub.publication.Publication.from_assertion).
                This allows for more control over the nanopublication RDF.

        Returns:
            a dictionary with publication info, including 'nanopub_uri', and 'concept_uri' of the
                published workflow
        """
        for step in self:
            if step.is_modified or not step._is_published:
                self._is_modified = True  # If one of the steps is modified the workflow is too.
                raise RuntimeError(f'{step} was not published yet, please publish steps first')

        return self._publish_as_nanopub(use_test_server=use_test_server, **kwargs)

    def __str__(self):
        """
            Returns string representation of this FairWorkflow object.
        """
        s = f'Workflow URI = {self._uri}\n'
        s += self._rdf.serialize(format='trig').decode('utf-8')
        return s


def is_fairworkflow(label: str = None, is_pplan_plan: bool = True):
    """Mark a function as returning a FAIR workflow.

    Use as decorator to mark a function as a FAIR workflow. Set properties of the fair workflow using
    arguments to the decorator.

    The raw code of the function will be used to set the description of the fair workflow.

    The type annotations of the input arguments and return statement will be used to
    automatically set inputs and outputs of the FAIR workflow.

    Args:
        label (str): Label of the fair workflow (corresponds to rdfs:label predicate)
        is_pplan_plan (str): Denotes whether this workflow is a pplan:Plan

    """
    def _modify_function(func):
        """
        Store FairWorkflow as _fairworkflow attribute of the function. Use inspection to get the
        description, inputs, and outputs of the workflow based on the function specification.
        Call the scheduled_workflow with empty arguments so we get a PromisedObject. These empty
        arguments will be replaced upon execution with the input arguments that the .execute()
        method is called with.
        """
        scheduled_workflow = noodles.schedule(func)
        num_params = len(inspect.signature(func).parameters)
        empty_args = ([inspect.Parameter.empty()] * num_params)
        workflow_level_promise = scheduled_workflow(*empty_args)
        _validate_decorated_function(func, empty_args)
        step_level_promise = func(*empty_args)

        # Description of workflow is the raw function code
        description = inspect.getsource(func)
        workflow_level_promise._fairworkflow = FairWorkflow.from_noodles_promise(
            workflow_level_promise, step_level_promise, description=description, label=label,
            is_pplan_plan=is_pplan_plan, derived_from=None)
        return workflow_level_promise
    return _modify_function


def _validate_decorated_function(func, empty_args):
    """
    Validate that a function decorated with is_fairworkflow actually consists of steps that are
    decorated with is_fairstep. Call the function using empty arguments to test. NB: This won't
    catch all edgecases of users misusing the is_fairworkflow decorator, but at least will
    provide more useful error messages in frequently occurring cases.
    """
    try:
        result = func(*empty_args)
    except TypeError as e:
        raise TypeError("Marking the function as workflow with `is_fairworkflow` decorator "
                        "failed. "
                        "Did you use the is_fairstep decorator on all the steps? "
                        f"Detailed error message: {e}")
    if not isinstance(result, PromisedObject):
        raise TypeError("The workflow does not return a 'promise'. Did you use the "
                        "is_fairstep decorator on all the steps?")<|MERGE_RESOLUTION|>--- conflicted
+++ resolved
@@ -377,18 +377,10 @@
         formatter = logging.Formatter('%(asctime)s - %(message)s')
         log_handler.setFormatter(formatter)
 
-<<<<<<< HEAD
         LOGGER.setLevel(logging.INFO)
         LOGGER.handlers = [log_handler]
-        self.workflow_level_promise = self._replace_input_arguments(self.workflow_level_promise,
-                                                                    args, kwargs)
-=======
-        logger = logging.getLogger('noodles')
-        logger.setLevel(logging.INFO)
-        logger.handlers = [log_handler]
         self.workflow_level_promise = noodles.workflow.from_call(
             noodles.get_workflow(self.workflow_level_promise).root_node.foo, args, kwargs, {})
->>>>>>> 0efbe141
         result = noodles.run_single(self.workflow_level_promise)
 
         # Generate the retrospective provenance as a (nano-) Publication object
