--- conflicted
+++ resolved
@@ -24,16 +24,10 @@
 
         Fair Workflows may be fetched from Nanopublications, or created through the addition of FairStep's.
     """
-<<<<<<< HEAD
-    def __init__(self, description=None, label=None, uri=None, derived_from=None):
+
+    def __init__(self, description: str = None, label: str = None, uri=None,
+                 is_pplan_plan: bool = True, first_step: FairStep = None, derived_from=None):
         super().__init__(uri=uri, ref_name='plan', derived_from=derived_from)
-
-=======
-
-    def __init__(self, description: str = None, label: str = None, uri=None,
-                 is_pplan_plan: bool = True, first_step: FairStep = None):
-        super().__init__(uri=uri, ref_name='plan')
->>>>>>> f90f707c
         self._is_published = False
         self.is_pplan_plan = is_pplan_plan
         if description is not None:
