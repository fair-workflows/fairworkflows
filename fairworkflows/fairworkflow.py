import inspect
import warnings
from copy import deepcopy
from pathlib import Path
from tempfile import TemporaryDirectory
from typing import Iterator, Optional

import networkx as nx
import rdflib
from rdflib import RDF, RDFS, DCTERMS
from rdflib.tools.rdf2dot import rdf2dot
from requests import HTTPError

from fairworkflows import namespaces
from fairworkflows.fairstep import FairStep
<<<<<<< HEAD
from fairworkflows.rdf_wrapper import RdfWrapper

=======
from fairworkflows.rdf_wrapper import RdfWrapper, replace_in_rdf
import nanopub
>>>>>>> a7f87e5c

class FairWorkflow(RdfWrapper):

    """
        Class for building, validating and publishing Fair Workflows, as described by the plex ontology in the publication:

        Celebi, R., Moreira, J. R., Hassan, A. A., Ayyar, S., Ridder, L., Kuhn, T., & Dumontier, M. (2019). Towards FAIR protocols and workflows: The OpenPREDICT case study. arXiv preprint arXiv:1911.09531.

        Fair Workflows may be fetched from Nanopublications, or created through the addition of FairStep's.
    """

    def __init__(self, description: str = None, label: str = None, uri=None,
                 is_pplan_plan: bool = True, first_step: FairStep = None, derived_from=None):
        super().__init__(uri=uri, ref_name='plan', derived_from=derived_from)
        self._is_published = False
        self.is_pplan_plan = is_pplan_plan
        if description is not None:
            self.description = description
        if label is not None:
            self.label = label
        self._steps = {}
        self._last_step_added = None
        if first_step is not None:
            self.first_step = first_step
        self._is_modified = False

    @classmethod
    def from_rdf(cls, rdf: rdflib.Graph, uri: str,
                 fetch_references: bool = False, force: bool = False,
                 remove_irrelevant_triples: bool = True):
        """Construct Fair Workflow from existing RDF.

        Args:
            rdf: RDF graph containing information about the workflow and
                possibly it's associated steps. Should use plex ontology.
            uri: URI of the workflow
            fetch_references: toggles fetching steps. I.e. if we encounter steps
                that are part of the workflow we try fetching them from nanopub
            force: Toggle forcing creation of object even if url is not in any of the subjects of
                the passed RDF
            remove_irrelevant_triples: Toggle removing irrelevant triples for this FairWorkflow.
        """
        rdf = deepcopy(rdf)  # Make sure we don't mutate user RDF
        cls._uri_is_subject_in_rdf(uri, rdf, force=force)
        self = cls(uri=uri)
        self._extract_steps(rdf, uri, fetch_references)
        if remove_irrelevant_triples:
            self._rdf = self._get_relevant_triples(uri, rdf)
        else:
            self._rdf = deepcopy(rdf)  # Make sure we don't mutate user RDF
        self.anonymise_rdf()
        return self

    @classmethod
    def from_noodles_promise(cls, noodles_promise, description: str = None, label: str = None,
                 is_pplan_plan: bool = True, derived_from=None):
        self = cls(description=description, label=label, is_pplan_plan=is_pplan_plan, derived_from=derived_from)
        self.noodles_promise = noodles_promise

        from noodles import get_workflow
        workflow = get_workflow(self.noodles_promise)

        steps_dict = {}
        for i, n in workflow.nodes.items():
            steps_dict[i] = n.foo._fairstep

        for i, step in steps_dict.items():
            self._add_step(step)

        for i in workflow.links:
            current_step = steps_dict[i]
            from_uri = rdflib.URIRef(steps_dict[i].uri + '#' + current_step.outputs[0].name)
            for j in workflow.links[i]:
                linked_step = steps_dict[j[0]]
                linked_var_name = str(j[1].name)
                to_uri = rdflib.URIRef(linked_step.uri + '#' + linked_var_name)
                self._rdf.add((from_uri, namespaces.PPLAN.bindsTo, to_uri))

                precedes_triple = (rdflib.URIRef(current_step.uri), namespaces.DUL.precedes, rdflib.URIRef(linked_step.uri))
                if precedes_triple not in self._rdf:
                    self._rdf.add(precedes_triple)

            if len(workflow.links[i]) == 0:
                to_uri = rdflib.BNode('result')
                self._rdf.add((from_uri, namespaces.PPLAN.bindsTo, to_uri))

        return self

    def _extract_steps(self, rdf, uri, fetch_steps=True):
        """Extract FairStep objects from rdf.

        Create FairStep objects for all steps in the passed RDF.
        Optionally try to fetch steps from nanopub.
        """
        step_refs = rdf.subjects(predicate=namespaces.PPLAN.isStepOfPlan,
                                 object=rdflib.URIRef(uri))
        for step_ref in step_refs:
            step_uri = str(step_ref)
            step = None
            if fetch_steps:
                step = self._fetch_step(uri=step_uri)
            if step is None:
                warnings.warn(f'Could not get detailed information for '
                              f'step {step_uri}, adding a FairStep '
                              f'without attributes. This will limit '
                              f'functionality of the FairWorkflow object.')
                step = FairStep(uri=step_uri)
            self._add_step(step)

    @staticmethod
    def _get_relevant_triples(uri, rdf):
        """
        Select only relevant triples from RDF using the following heuristics:
        * Match all triples that are through an arbitrary-length property path related to the
            workflow uri. So if 'URI predicate Something', then all triples 'Something predicate
            object' are selected, and so forth.
        NB: We assume that all step-related triples are already extracted by the _extract_steps
        method
        """
        q = """
        CONSTRUCT { ?s ?p ?o }
        WHERE {
            ?s ?p ?o .
            # Match all triples that are through an arbitrary-length property path related to the
            # workflow uri. (<>|!<>) matches all predicates. Binding to workflow_uri is done when
            # executing.
            ?workflow_uri (<>|!<>)* ?s .
        }
        """
        g = rdflib.Graph(namespace_manager=rdf.namespace_manager)
        for triple in rdf.query(q, initBindings={'workflow_uri': rdflib.URIRef(uri)}):
            g.add(triple)
        return g

    @staticmethod
    def _fetch_step(uri: str) -> Optional[FairStep]:
        try:
            return FairStep.from_nanopub(uri=uri)
        except HTTPError as e:
            if e.response.status_code == 404:
                warnings.warn(
                    f'Failed fetching {uri} from nanopub server, probably it '
                    f'is not published there. Fairworkflows does currently not'
                    f'support other sources than nanopub')
                return None
            else:
                raise

    @property
    def first_step(self):
        """First step of workflow.

        Returns:
             First step of the workflow if existing. In weird cases (when the
             RDF has multiple first steps and is thus invalid) return a list of
             first steps.
        """
        return self.get_attribute(namespaces.PWO.hasFirstStep)

    @first_step.setter
    def first_step(self, step: FairStep):
        """
        Sets the first step of this plex workflow to the given FairStep
        """
        self.set_attribute(namespaces.PWO.hasFirstStep, rdflib.URIRef(step.uri))
        self._add_step(step)

    def _add_step(self, step: FairStep):
        """Add a step to workflow (low-level method)."""

        self._steps[step.uri] = step

        self._rdf.add((rdflib.URIRef(step.uri), namespaces.PPLAN.isStepOfPlan,
                       self.self_ref))
        self._last_step_added = step
        step.register_workflow(self)

    def add(self, step: FairStep, follows: FairStep = None):
        """Add a step.

        Adds the specified FairStep to the workflow rdf. If 'follows' is specified,
        then it dul:precedes the step. If 'follows' is None, the last added step (to this workflow)
        dul:precedes the step. If no steps have yet been added to the workflow, and 'follows' is None,
        then this step is automatically set to by the first step in the workflow.
        """
        if not follows:
            if self.first_step is None:
                self.first_step = step
            else:
                self.add(step, follows=self._last_step_added)
        else:
            self._rdf.add((rdflib.URIRef(follows.uri), namespaces.DUL.precedes, rdflib.URIRef(step.uri)))
            self._add_step(follows)
            self._add_step(step)

    def __iter__(self) -> Iterator[FairStep]:
        """
        Iterate over this FairWorkflow, return one step at a
        time in the order specified by the precedes relations (
        i.e. topologically sorted).

        Raises:
             RuntimeError: if we cannot sort steps based on precedes
             predicate, for example if there are 2 steps that are not
             connected to each other by the precedes predicate. We do not
             know how to sort in that case.
        """
        if len(self._steps) == 1:
            # In case of only one step we do not need to sort
            ordered_steps = [step.uri for step in self._steps.values()]
        else:
            G = nx.MultiDiGraph()
            for s, p, o in self._rdf:
                if p == namespaces.DUL.precedes:
                    G.add_edge(s, o)
            if len(G) == len(self._steps):
                ordered_steps = nx.topological_sort(G)
            else:
                raise RuntimeError('Cannot sort steps based on precedes '
                                   'predicate')
        for step_uri in ordered_steps:
            yield self.get_step(str(step_uri))

    @property
    def is_pplan_plan(self):
        """
        Returns True if this object's rdf specifies that it is a pplan:Plan
        """
        return (self.self_ref, RDF.type, namespaces.PPLAN.Plan) in self._rdf

    @is_pplan_plan.setter
    def is_pplan_plan(self, value:bool):
        """
        Adds/removes the pplan:Plan triple from the RDF, in accordance with the provided boolean.
        """
        if value is True:
            if self.is_pplan_plan is False:
                self.set_attribute(RDF.type, namespaces.PPLAN.Plan, overwrite=False)
        elif value is False:
            if self.is_pplan_plan is True:
                self.remove_attribute(RDF.type, object=namespaces.PPLAN.Plan)

    def get_step(self, uri):
        """
            Returns the FairStep instance associated with the given step URI (if such a step was added to this workflow)
        """
        return self._steps[uri]

    @property
    def label(self):
        """Label.

        Returns the rdfs:label of this workflow (or a list, if more than one matching triple is found)
        """
        return self.get_attribute(RDFS.label)

    @label.setter
    def label(self, value):
        """
        Adds the given text string as an rdfs:label for this FairWorkflow
        object.
        """
        self.set_attribute(RDFS.label, rdflib.term.Literal(value))

    @property
    def description(self):
        """
        Description of the workflow. This is the dcterms:description found in
        the rdf for this workflow (or a list if more than one matching triple
        found)
        """
        return self.get_attribute(DCTERMS.description)

    @description.setter
    def description(self, value):
        self.set_attribute(DCTERMS.description, rdflib.term.Literal(value))

    def validate(self, shacl=False):
        """Validate workflow.

        Checks whether this workflow's rdf:
         * Has sufficient information required of a workflow in the Plex
            ontology.
         * Step 'hasInputVar' and 'hasOutputVar' match with workflows 'precedes'
            predicate
        """
        conforms = True
        log = ''

        if not self.is_pplan_plan:
            log += 'Plan RDF does not say it is a pplan:Plan\n'
            conforms = False

        if not self.description:
            log += 'Plan RDF has no dcterms:description\n'
            conforms = False

        if not self.label:
            log += 'Plan RDF has no rdfs:label\n'
            conforms = False

        if self.first_step is None:
            log += 'Plan RDF does not specify a first step (pwo:hasFirstStep)\n'
            conforms = False

        assert conforms, log

        # Now validate against the PLEX shacl shapes file, if requested
        if shacl:
            self.shacl_validate()

    @staticmethod
    def _import_graphviz():
        """Import graphviz.

        Raises:
             ImportError with appropriate message if import failed
        """
        try:
            import graphviz
            return graphviz
        except ImportError:
            raise ImportError('Cannot produce visualization of RDF, you need '
                              'to install graphviz python package. '
                              'Version 0.14.1 is known to work well.')

    def display(self, full_rdf=False):
        """Visualize workflow directly in notebook."""

        if full_rdf:
            return self.display_full_rdf()
        else:
            if not hasattr(self, 'noodles_promise'):
                raise ValueError('Cannot display workflow as no noodles promise has been constructed.')
            import noodles.tutorial
            noodles.tutorial.display_workflows(prefix='control', workflow=self.noodles_promise)

    def display_full_rdf(self):
        graphviz = self._import_graphviz()

        with TemporaryDirectory() as td:
            filename = Path(td) / 'dag.dot'
            with open(filename, 'w') as f:
                rdf2dot(self._rdf, f)
            return graphviz.Source.from_file(filename)

    def execute(self, num_threads=1):
        """
        Executes the workflow on the specified number of threads. Noodles is used as the execution
        engine. If a noodles workflow has not been generated for this fairworkflow object, then
        it cannot be executed and an exception will be raised.

        Returns a tuple (result, retroprov), where result is the final output of the executed
        workflow and retroprov is the retrospective provenance logged during execution.
        """

        if not hasattr(self, 'noodles_promise'):
            raise ValueError('Cannot execute workflow as no noodles promise has been constructed.')

        from noodles.run.threading.sqlite3 import run_parallel
        from noodles import serial
        import io
        import logging

        log = io.StringIO()
        log_handler = logging.StreamHandler(log)
        formatter = logging.Formatter('%(asctime)s - %(message)s')
        log_handler.setFormatter(formatter)

        logger = logging.getLogger('noodles')
        logger.setLevel(logging.INFO)
        logger.handlers = [log_handler]

        # A local function defining the serializers in the registry
        # If we want to allow remote execution with noodles, we will
        # need to define this function differently, but for multithreaded
        # execution (most likely what we'll stick with) this is fine.
        def registry():
            return serial.pickle() + serial.base()

        # TODO: Currently we are dumping a lot to an sqlite db, that will slow the
        # execution down a bit. In future we will either write our own version of
        # the runner, to grab that extra prov without any db writing, or we will
        # read it from the database and convert it to RDF then.
        with TemporaryDirectory() as td:
            temp_db_fname = Path(td) / 'retro_prov.db'
            result = run_parallel(self.noodles_promise, n_threads=num_threads,
                                  registry=registry, db_file=temp_db_fname,
                                  always_cache=True, echo_log=False)

        # Generate the retrospective provenance as a (nano-) Publication object
        retroprov = self._generate_retrospective_prov_publication(log.getvalue())

        return result, retroprov

    def _generate_retrospective_prov_publication(self, log:str) -> nanopub.Publication:
        """
        Utility method for generating a Publication object for the retrospective
        provenance of this workflow. Uses the given 'log' string as the actual
        provenance for now.
        """
        log_message = rdflib.Literal(log)
        this_retroprov = rdflib.BNode('retroprov')
        if self.uri is None or self.uri == 'None': # TODO: This is horrific
            this_workflow = rdflib.URIRef('http://www.example.org/unpublishedworkflow')
        else:
            this_workflow = rdflib.URIRef(self.uri)

        retroprov_assertion = rdflib.Graph()
        retroprov_assertion.add((this_retroprov, rdflib.RDF.type, namespaces.PROV.Activity))
        retroprov_assertion.add((this_retroprov, namespaces.PROV.wasDerivedFrom, this_workflow))
        retroprov_assertion.add((this_retroprov, RDFS.label, log_message))
        retroprov = nanopub.Publication.from_assertion(assertion_rdf=retroprov_assertion)

        return retroprov


    def draw(self, filepath):
        """Visualize workflow.

        Writes a .dot file and a .dot.png file of the workflow
        visualization based on filepath argument. Use the .dot file to create
        different renderings of the visualization using Graphviz library. The
        .dot.png file is one of those renderings.
        """

        graphviz = self._import_graphviz()
        filepath = filepath.split('.')[0] + '.dot'
        with open(filepath, 'w') as f:
            rdf2dot(self._rdf, f)

        try:
            graphviz.render('dot', 'png', filepath)
        except graphviz.ExecutableNotFound:
            raise RuntimeError(
                'Cannot produce visualization of RDF, you need to install '
                'graphviz dependency https://graphviz.org/')

    def publish_as_nanopub(self, use_test_server=False, **kwargs):
        """Publish to nanopub server.

        First publish the steps, use the URIs of the published steps in the workflow. Then
        publish the workflow.

        Args:
            use_test_server (bool): Toggle using the test nanopub server.
            kwargs: Keyword arguments to be passed to [nanopub.Publication.from_assertion](
                https://nanopub.readthedocs.io/en/latest/reference/publication.html#
                nanopub.publication.Publication.from_assertion).
                This allows for more control over the nanopublication RDF.

        Returns:
            a dictionary with publication info, including 'nanopub_uri', and 'concept_uri' of the
                published workflow
        """
        for step in self:
            if step.is_modified or not step._is_published:
                self._is_modified = True  # If one of the steps is modified the workflow is too.
                raise RuntimeError(f'{step} was not published yet, please publish steps first')

        return self._publish_as_nanopub(use_test_server=use_test_server, **kwargs)

    def __str__(self):
        """
            Returns string representation of this FairWorkflow object.
        """
        s = f'Workflow URI = {self._uri}\n'
        s += self._rdf.serialize(format='trig').decode('utf-8')
        return s


def is_fairworkflow(label: str = None, is_pplan_plan: bool = True):
    """Mark a function as returning a FAIR workflow.

    Use as decorator to mark a function as a FAIR workflow. Set properties of the fair workflow using
    arguments to the decorator.

    The raw code of the function will be used to set the description of the fair workflow.

    The type annotations of the input arguments and return statement will be used to
    automatically set inputs and outputs of the FAIR workflow.

    Args:
        label (str): Label of the fair workflow (corresponds to rdfs:label predicate)
        is_pplan_plan (str): Denotes whether this workflow is a pplan:Plan

    """
    def _modify_function(func):
        """
        Store FairStep object as _fairstep attribute of the function. Use inspection to get the
        description, inputs, and outputs of the step based on the function specification.
        """
        def _wrapper(*args, **kwargs):
            promise = func(*args, **kwargs)

            # Description of workflow is the raw function code
            description = inspect.getsource(func)

            return FairWorkflow.from_noodles_promise(promise, description=description, label=label,
                 is_pplan_plan=is_pplan_plan, derived_from=None)
        return _wrapper
    return _modify_function<|MERGE_RESOLUTION|>--- conflicted
+++ resolved
@@ -13,13 +13,8 @@
 
 from fairworkflows import namespaces
 from fairworkflows.fairstep import FairStep
-<<<<<<< HEAD
 from fairworkflows.rdf_wrapper import RdfWrapper
-
-=======
-from fairworkflows.rdf_wrapper import RdfWrapper, replace_in_rdf
 import nanopub
->>>>>>> a7f87e5c
 
 class FairWorkflow(RdfWrapper):
 
