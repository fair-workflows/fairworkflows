--- conflicted
+++ resolved
@@ -517,39 +517,24 @@
     """
     def _modify_function(func):
         """
-<<<<<<< HEAD
         Store FairWorkflow as _fairworkflow attribute of the function. Use inspection to get the
         description, inputs, and outputs of the workflow based on the function specification.
         Call the scheduled_workflow with empty arguments so we get a PromisedObject. These empty
         arguments will be replaced upon execution with the input arguments that the .execute()
         method is called with.
         """
-        # Description of workflow is the raw function code
-        description = inspect.getsource(func)
-
         scheduled_workflow = noodles.schedule(func)
         num_params = len(inspect.signature(func).parameters)
         empty_args = ([inspect.Parameter.empty()] * num_params)
         promise = scheduled_workflow(*empty_args)
+        if not isinstance(promise, PromisedObject):
+            raise TypeError("The workflow does not return a 'promise'. Did you use the "
+                            "is_fairstep decorator on all the steps?")
+
+        # Description of workflow is the raw function code
+        description = inspect.getsource(func)
         promise._fairworkflow = FairWorkflow.from_noodles_promise(
             promise, description=description, label=label,
             is_pplan_plan=is_pplan_plan, derived_from=None)
         return promise
-=======
-        Store FairStep object as _fairstep attribute of the function. Use inspection to get the
-        description, inputs, and outputs of the step based on the function specification.
-        """
-        def _wrapper(*args, **kwargs):
-            promise = func(*args, **kwargs)
-            if not isinstance(promise, PromisedObject):
-                raise TypeError("The workflow does not return a 'promise'. Did you use the "
-                                "is_fairstep decorator on all the steps?")
-
-            # Description of workflow is the raw function code
-            description = inspect.getsource(func)
-
-            return FairWorkflow.from_noodles_promise(promise, description=description, label=label,
-                 is_pplan_plan=is_pplan_plan, derived_from=None)
-        return _wrapper
->>>>>>> c6c60307
     return _modify_function