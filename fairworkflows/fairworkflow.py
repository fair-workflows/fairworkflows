import inspect
import io
import logging
import warnings
from copy import deepcopy
from pathlib import Path
from tempfile import TemporaryDirectory
from typing import Iterator, Optional, Callable

import nanopub
import networkx as nx
import noodles
import rdflib
from noodles.interface import PromisedObject
from rdflib import RDF, RDFS, DCTERMS
from rdflib.tools.rdf2dot import rdf2dot
from requests import HTTPError

from fairworkflows import namespaces
from fairworkflows.fairstep import FairStep
from fairworkflows.rdf_wrapper import RdfWrapper


class FairWorkflow(RdfWrapper):

    """
        Class for building, validating and publishing Fair Workflows, as described by the plex ontology in the publication:

        Celebi, R., Moreira, J. R., Hassan, A. A., Ayyar, S., Ridder, L., Kuhn, T., & Dumontier, M. (2019). Towards FAIR protocols and workflows: The OpenPREDICT case study. arXiv preprint arXiv:1911.09531.

        Fair Workflows may be fetched from Nanopublications, or created through the addition of FairStep's.
    """

    def __init__(self, description: str = None, label: str = None, uri=None,
                 is_pplan_plan: bool = True, first_step: FairStep = None, derived_from=None):
        super().__init__(uri=uri, ref_name='plan', derived_from=derived_from)
        self._is_published = False
        self.is_pplan_plan = is_pplan_plan
        if description is not None:
            self.description = description
        if label is not None:
            self.label = label
        self._steps = {}
        self._last_step_added = None
        if first_step is not None:
            self.first_step = first_step
        self._is_modified = False

    @classmethod
    def from_rdf(cls, rdf: rdflib.Graph, uri: str,
                 fetch_references: bool = False, force: bool = False,
                 remove_irrelevant_triples: bool = True):
        """Construct Fair Workflow from existing RDF.

        Args:
            rdf: RDF graph containing information about the workflow and
                possibly it's associated steps. Should use plex ontology.
            uri: URI of the workflow
            fetch_references: toggles fetching steps. I.e. if we encounter steps
                that are part of the workflow we try fetching them from nanopub
            force: Toggle forcing creation of object even if url is not in any of the subjects of
                the passed RDF
            remove_irrelevant_triples: Toggle removing irrelevant triples for this FairWorkflow.
        """
        rdf = deepcopy(rdf)  # Make sure we don't mutate user RDF
        cls._uri_is_subject_in_rdf(uri, rdf, force=force)
        self = cls(uri=uri)
        self._extract_steps(rdf, uri, fetch_references)
        if remove_irrelevant_triples:
            self._rdf = self._get_relevant_triples(uri, rdf)
        else:
            self._rdf = deepcopy(rdf)  # Make sure we don't mutate user RDF
        self.anonymise_rdf()
        return self

    @classmethod
    def from_function(cls, func: Callable):
        """
        Return a FairWorkflow object for a function decorated with is_fairworkflow decorator
        """
        try:
            return func._fairworkflow
        except AttributeError:
            raise ValueError('The function was not marked as a fair workflow,'
                             'use is_fairworkflow decorator to mark it.')

    @classmethod
    def from_noodles_promise(cls, workflow_level_promise, step_level_promise, description: str = None, label: str =
                             None, is_pplan_plan: bool = True, derived_from=None):
        """

        Args:
            workflow_level_promise: Noodles workflow_level_promise at the workflow function level.
                This excludes the individual steps, but we need it to do proper execution.
            step_level_promise: Promise at the steps level. This includes the individual steps as
                nodes but does not bind them together. We use this to extract step information from
                it.
        """
        self = cls(description=description, label=label, is_pplan_plan=is_pplan_plan, derived_from=derived_from)
        self.workflow_level_promise = workflow_level_promise

        workflow = noodles.get_workflow(step_level_promise)

        steps_dict = {i: n.foo._fairstep for i, n in workflow.nodes.items()}

        for i, step in steps_dict.items():
            self._add_step(step)

        for i in workflow.links:
            current_step = steps_dict[i]
            from_uri = rdflib.URIRef(steps_dict[i].uri + '#' + current_step.outputs[0].name)
            for j in workflow.links[i]:
                linked_step = steps_dict[j[0]]
                linked_var_name = str(j[1].name)
                to_uri = rdflib.URIRef(linked_step.uri + '#' + linked_var_name)
                self._rdf.add((from_uri, namespaces.PPLAN.bindsTo, to_uri))

                precedes_triple = (rdflib.URIRef(current_step.uri), namespaces.DUL.precedes, rdflib.URIRef(linked_step.uri))
                if precedes_triple not in self._rdf:
                    self._rdf.add(precedes_triple)

            if len(workflow.links[i]) == 0:
                to_uri = rdflib.BNode('result')
                self._rdf.add((from_uri, namespaces.PPLAN.bindsTo, to_uri))

        return self

    def _extract_steps(self, rdf, uri, fetch_steps=True):
        """Extract FairStep objects from rdf.

        Create FairStep objects for all steps in the passed RDF.
        Optionally try to fetch steps from nanopub.
        """
        step_refs = rdf.subjects(predicate=namespaces.PPLAN.isStepOfPlan,
                                 object=rdflib.URIRef(uri))
        for step_ref in step_refs:
            step_uri = str(step_ref)
            step = None
            if fetch_steps:
                step = self._fetch_step(uri=step_uri)
            if step is None:
                warnings.warn(f'Could not get detailed information for '
                              f'step {step_uri}, adding a FairStep '
                              f'without attributes. This will limit '
                              f'functionality of the FairWorkflow object.')
                step = FairStep(uri=step_uri)
            self._add_step(step)

    @staticmethod
    def _get_relevant_triples(uri, rdf):
        """
        Select only relevant triples from RDF using the following heuristics:
        * Match all triples that are through an arbitrary-length property path related to the
            workflow uri. So if 'URI predicate Something', then all triples 'Something predicate
            object' are selected, and so forth.
        NB: We assume that all step-related triples are already extracted by the _extract_steps
        method
        """
        q = """
        CONSTRUCT { ?s ?p ?o }
        WHERE {
            ?s ?p ?o .
            # Match all triples that are through an arbitrary-length property path related to the
            # workflow uri. (<>|!<>) matches all predicates. Binding to workflow_uri is done when
            # executing.
            ?workflow_uri (<>|!<>)* ?s .
        }
        """
        g = rdflib.Graph(namespace_manager=rdf.namespace_manager)
        for triple in rdf.query(q, initBindings={'workflow_uri': rdflib.URIRef(uri)}):
            g.add(triple)
        return g

    @staticmethod
    def _fetch_step(uri: str) -> Optional[FairStep]:
        try:
            return FairStep.from_nanopub(uri=uri)
        except HTTPError as e:
            if e.response.status_code == 404:
                warnings.warn(
                    f'Failed fetching {uri} from nanopub server, probably it '
                    f'is not published there. Fairworkflows does currently not'
                    f'support other sources than nanopub')
                return None
            else:
                raise

    @property
    def first_step(self):
        """First step of workflow.

        Returns:
             First step of the workflow if existing. In weird cases (when the
             RDF has multiple first steps and is thus invalid) return a list of
             first steps.
        """
        return self.get_attribute(namespaces.PWO.hasFirstStep)

    @first_step.setter
    def first_step(self, step: FairStep):
        """
        Sets the first step of this plex workflow to the given FairStep
        """
        self.set_attribute(namespaces.PWO.hasFirstStep, rdflib.URIRef(step.uri))
        self._add_step(step)

    def _add_step(self, step: FairStep):
        """Add a step to workflow (low-level method)."""

        self._steps[step.uri] = step

        self._rdf.add((rdflib.URIRef(step.uri), namespaces.PPLAN.isStepOfPlan,
                       self.self_ref))
        self._last_step_added = step
        step.register_workflow(self)

    def add(self, step: FairStep, follows: FairStep = None):
        """Add a step.

        Adds the specified FairStep to the workflow rdf. If 'follows' is specified,
        then it dul:precedes the step. If 'follows' is None, the last added step (to this workflow)
        dul:precedes the step. If no steps have yet been added to the workflow, and 'follows' is None,
        then this step is automatically set to by the first step in the workflow.
        """
        if not follows:
            if self.first_step is None:
                self.first_step = step
            else:
                self.add(step, follows=self._last_step_added)
        else:
            self._rdf.add((rdflib.URIRef(follows.uri), namespaces.DUL.precedes, rdflib.URIRef(step.uri)))
            self._add_step(follows)
            self._add_step(step)

    def __iter__(self) -> Iterator[FairStep]:
        """
        Iterate over this FairWorkflow, return one step at a
        time in the order specified by the precedes relations (
        i.e. topologically sorted).

        Raises:
             RuntimeError: if we cannot sort steps based on precedes
             predicate, for example if there are 2 steps that are not
             connected to each other by the precedes predicate. We do not
             know how to sort in that case.
        """
        if len(self._steps) == 1:
            # In case of only one step we do not need to sort
            ordered_steps = [step.uri for step in self._steps.values()]
        else:
            G = nx.MultiDiGraph()
            for s, p, o in self._rdf:
                if p == namespaces.DUL.precedes:
                    G.add_edge(s, o)
            if len(G) == len(self._steps):
                ordered_steps = nx.topological_sort(G)
            else:
                raise RuntimeError('Cannot sort steps based on precedes '
                                   'predicate')
        for step_uri in ordered_steps:
            yield self.get_step(str(step_uri))

    @property
    def is_pplan_plan(self):
        """
        Returns True if this object's rdf specifies that it is a pplan:Plan
        """
        return (self.self_ref, RDF.type, namespaces.PPLAN.Plan) in self._rdf

    @is_pplan_plan.setter
    def is_pplan_plan(self, value:bool):
        """
        Adds/removes the pplan:Plan triple from the RDF, in accordance with the provided boolean.
        """
        if value is True:
            if self.is_pplan_plan is False:
                self.set_attribute(RDF.type, namespaces.PPLAN.Plan, overwrite=False)
        elif value is False:
            if self.is_pplan_plan is True:
                self.remove_attribute(RDF.type, object=namespaces.PPLAN.Plan)

    def get_step(self, uri):
        """
            Returns the FairStep instance associated with the given step URI (if such a step was added to this workflow)
        """
        return self._steps[uri]

    @property
    def label(self):
        """Label.

        Returns the rdfs:label of this workflow (or a list, if more than one matching triple is found)
        """
        return self.get_attribute(RDFS.label)

    @label.setter
    def label(self, value):
        """
        Adds the given text string as an rdfs:label for this FairWorkflow
        object.
        """
        self.set_attribute(RDFS.label, rdflib.term.Literal(value))

    @property
    def description(self):
        """
        Description of the workflow. This is the dcterms:description found in
        the rdf for this workflow (or a list if more than one matching triple
        found)
        """
        return self.get_attribute(DCTERMS.description)

    @description.setter
    def description(self, value):
        self.set_attribute(DCTERMS.description, rdflib.term.Literal(value))

    def validate(self, shacl=False):
        """Validate workflow.

        Checks whether this workflow's rdf:
         * Has sufficient information required of a workflow in the Plex
            ontology.
         * Step 'hasInputVar' and 'hasOutputVar' match with workflows 'precedes'
            predicate
        """
        conforms = True
        log = ''

        if not self.is_pplan_plan:
            log += 'Plan RDF does not say it is a pplan:Plan\n'
            conforms = False

        if not self.description:
            log += 'Plan RDF has no dcterms:description\n'
            conforms = False

        if not self.label:
            log += 'Plan RDF has no rdfs:label\n'
            conforms = False

        if self.first_step is None:
            log += 'Plan RDF does not specify a first step (pwo:hasFirstStep)\n'
            conforms = False

        assert conforms, log

        # Now validate against the PLEX shacl shapes file, if requested
        if shacl:
            self.shacl_validate()

    @staticmethod
    def _import_graphviz():
        """Import graphviz.

        Raises:
             ImportError with appropriate message if import failed
        """
        try:
            import graphviz
            return graphviz
        except ImportError:
            raise ImportError('Cannot produce visualization of RDF, you need '
                              'to install graphviz python package. '
                              'Version 0.14.1 is known to work well.')

    def display(self, full_rdf=False):
        """Visualize workflow directly in notebook."""

        if full_rdf:
            return self.display_full_rdf()
        else:
            if not hasattr(self, 'workflow_level_promise'):
                raise ValueError('Cannot display workflow as no noodles step_level_promise has been constructed.')
            import noodles.tutorial
            noodles.tutorial.display_workflows(prefix='control', workflow=self.workflow_level_promise)

    def display_full_rdf(self):
        graphviz = self._import_graphviz()

        with TemporaryDirectory() as td:
            filename = Path(td) / 'dag.dot'
            with open(filename, 'w') as f:
                rdf2dot(self._rdf, f)
            return graphviz.Source.from_file(filename)

    def execute(self, *args, **kwargs):
        """
        Executes the workflow on the specified number of threads. Noodles is used as the execution
        engine. If a noodles workflow has not been generated for this fairworkflow object, then
        it cannot be executed and an exception will be raised.

        Returns a tuple (result, retroprov), where result is the final output of the executed
        workflow and retroprov is the retrospective provenance logged during execution.
        """

        if not hasattr(self, 'workflow_level_promise'):
            raise ValueError('Cannot execute workflow as no noodles step_level_promise has been constructed.')

        log = io.StringIO()
        log_handler = logging.StreamHandler(log)
        formatter = logging.Formatter('%(asctime)s - %(message)s')
        log_handler.setFormatter(formatter)

        logger = logging.getLogger('noodles')
        logger.setLevel(logging.INFO)
        logger.handlers = [log_handler]
        self.workflow_level_promise = self._replace_input_arguments(self.workflow_level_promise, args, kwargs)
        result = noodles.run_single(self.workflow_level_promise)

        # Generate the retrospective provenance as a (nano-) Publication object
        retroprov = self._generate_retrospective_prov_publication(log.getvalue())

        return result, retroprov

    def _replace_input_arguments(self, promise: noodles.interface.PromisedObject, args, kwargs):
        """
        Replace the input arguments of the promise so we can run the workflow with the right
        inputs. This goes into the guts of noodles, doing something noodles was not intended to be
        used for.
        TODO: find a better solution for this
        """
        workflow = noodles.get_workflow(promise)
        signature = inspect.signature(workflow.root_node.foo)
        arguments_dict = self._get_arguments_dict(args, kwargs, signature)
        workflow.root_node.bound_args = inspect.BoundArguments(signature, arguments_dict)
        return promise

    @staticmethod
    def _get_arguments_dict(args, kwargs, signature):
        """
        Create dictionary of keyword arguments from positional and keyword arguments and the
        signature of the function.
        """
        arguments_dict = {key: arg for arg, key in zip(args, signature.parameters.keys())}
        arguments_dict.update(kwargs)
        return arguments_dict

    def _generate_retrospective_prov_publication(self, log:str) -> nanopub.Publication:
        """
        Utility method for generating a Publication object for the retrospective
        provenance of this workflow. Uses the given 'log' string as the actual
        provenance for now.
        """
        log_message = rdflib.Literal(log)
        this_retroprov = rdflib.BNode('retroprov')
        if self.uri is None or self.uri == 'None': # TODO: This is horrific
            this_workflow = rdflib.URIRef('http://www.example.org/unpublishedworkflow')
        else:
            this_workflow = rdflib.URIRef(self.uri)

        retroprov_assertion = rdflib.Graph()
        retroprov_assertion.add((this_retroprov, rdflib.RDF.type, namespaces.PROV.Activity))
        retroprov_assertion.add((this_retroprov, namespaces.PROV.wasDerivedFrom, this_workflow))
        retroprov_assertion.add((this_retroprov, RDFS.label, log_message))
        retroprov = nanopub.Publication.from_assertion(assertion_rdf=retroprov_assertion)

        return retroprov


    def draw(self, filepath):
        """Visualize workflow.

        Writes a .dot file and a .dot.png file of the workflow
        visualization based on filepath argument. Use the .dot file to create
        different renderings of the visualization using Graphviz library. The
        .dot.png file is one of those renderings.
        """

        graphviz = self._import_graphviz()
        filepath = filepath.split('.')[0] + '.dot'
        with open(filepath, 'w') as f:
            rdf2dot(self._rdf, f)

        try:
            graphviz.render('dot', 'png', filepath)
        except graphviz.ExecutableNotFound:
            raise RuntimeError(
                'Cannot produce visualization of RDF, you need to install '
                'graphviz dependency https://graphviz.org/')

    def publish_as_nanopub(self, use_test_server=False, **kwargs):
        """Publish to nanopub server.

        Publish the workflow as nanopublication to the nanopub server.

        Raises:
            RuntimeError: If one of the steps of the workflow was not published yet.

        Args:
            use_test_server (bool): Toggle using the test nanopub server.
            kwargs: Keyword arguments to be passed to [nanopub.Publication.from_assertion](
                https://nanopub.readthedocs.io/en/latest/reference/publication.html#
                nanopub.publication.Publication.from_assertion).
                This allows for more control over the nanopublication RDF.

        Returns:
            a dictionary with publication info, including 'nanopub_uri', and 'concept_uri' of the
                published workflow
        """
        for step in self:
            if step.is_modified or not step._is_published:
                self._is_modified = True  # If one of the steps is modified the workflow is too.
                raise RuntimeError(f'{step} was not published yet, please publish steps first')

        return self._publish_as_nanopub(use_test_server=use_test_server, **kwargs)

    def __str__(self):
        """
            Returns string representation of this FairWorkflow object.
        """
        s = f'Workflow URI = {self._uri}\n'
        s += self._rdf.serialize(format='trig').decode('utf-8')
        return s


def is_fairworkflow(label: str = None, is_pplan_plan: bool = True):
    """Mark a function as returning a FAIR workflow.

    Use as decorator to mark a function as a FAIR workflow. Set properties of the fair workflow using
    arguments to the decorator.

    The raw code of the function will be used to set the description of the fair workflow.

    The type annotations of the input arguments and return statement will be used to
    automatically set inputs and outputs of the FAIR workflow.

    Args:
        label (str): Label of the fair workflow (corresponds to rdfs:label predicate)
        is_pplan_plan (str): Denotes whether this workflow is a pplan:Plan

    """
    def _modify_function(func):
        """
        Store FairWorkflow as _fairworkflow attribute of the function. Use inspection to get the
        description, inputs, and outputs of the workflow based on the function specification.
        Call the scheduled_workflow with empty arguments so we get a PromisedObject. These empty
        arguments will be replaced upon execution with the input arguments that the .execute()
        method is called with.
        """
        scheduled_workflow = noodles.schedule(func)
        num_params = len(inspect.signature(func).parameters)
        empty_args = ([inspect.Parameter.empty()] * num_params)
<<<<<<< HEAD
        workflow_level_promise = scheduled_workflow(*empty_args)
        step_level_promise = func(*empty_args)
        if not isinstance(step_level_promise, PromisedObject):
            raise TypeError("The workflow does not return a 'promise'. Did you use the "
                            "is_fairstep decorator on all the steps?")
=======
        promise = scheduled_workflow(*empty_args)
        _validate_decorated_function(func, empty_args)
>>>>>>> 068f7550

        # Description of workflow is the raw function code
        description = inspect.getsource(func)
        workflow_level_promise._fairworkflow = FairWorkflow.from_noodles_promise(
            workflow_level_promise, step_level_promise, description=description, label=label,
            is_pplan_plan=is_pplan_plan, derived_from=None)
<<<<<<< HEAD
        return workflow_level_promise
    return _modify_function
=======
        return promise
    return _modify_function


def _validate_decorated_function(func, empty_args):
    """
    Validate that a function decorated with is_fairworkflow actually consists of steps that are
    decorated with is_fairstep. Call the function using empty arguments to test. NB: This won't
    catch all edgecases of users misusing the is_fairworkflow decorator, but at least will
    provide more useful error messages in frequently occurring cases.
    """
    try:
        result = func(*empty_args)
    except TypeError as e:
        raise TypeError("Marking the function as workflow with `is_fairworkflow` decorator "
                        "failed. "
                        "Did you use the is_fairstep decorator on all the steps? "
                        f"Detailed error message: {e}")
    if not isinstance(result, PromisedObject):
        raise TypeError("The workflow does not return a 'promise'. Did you use the "
                        "is_fairstep decorator on all the steps?")
>>>>>>> 068f7550
<|MERGE_RESOLUTION|>--- conflicted
+++ resolved
@@ -540,27 +540,16 @@
         scheduled_workflow = noodles.schedule(func)
         num_params = len(inspect.signature(func).parameters)
         empty_args = ([inspect.Parameter.empty()] * num_params)
-<<<<<<< HEAD
         workflow_level_promise = scheduled_workflow(*empty_args)
+        _validate_decorated_function(func, empty_args)
         step_level_promise = func(*empty_args)
-        if not isinstance(step_level_promise, PromisedObject):
-            raise TypeError("The workflow does not return a 'promise'. Did you use the "
-                            "is_fairstep decorator on all the steps?")
-=======
-        promise = scheduled_workflow(*empty_args)
-        _validate_decorated_function(func, empty_args)
->>>>>>> 068f7550
 
         # Description of workflow is the raw function code
         description = inspect.getsource(func)
         workflow_level_promise._fairworkflow = FairWorkflow.from_noodles_promise(
             workflow_level_promise, step_level_promise, description=description, label=label,
             is_pplan_plan=is_pplan_plan, derived_from=None)
-<<<<<<< HEAD
         return workflow_level_promise
-    return _modify_function
-=======
-        return promise
     return _modify_function
 
 
@@ -580,5 +569,4 @@
                         f"Detailed error message: {e}")
     if not isinstance(result, PromisedObject):
         raise TypeError("The workflow does not return a 'promise'. Did you use the "
-                        "is_fairstep decorator on all the steps?")
->>>>>>> 068f7550
+                        "is_fairstep decorator on all the steps?")