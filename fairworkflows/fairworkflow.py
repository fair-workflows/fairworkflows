--- conflicted
+++ resolved
@@ -383,34 +383,7 @@
 
         return result, retroprov
 
-<<<<<<< HEAD
-    def _replace_input_arguments(self, promise: noodles.interface.PromisedObject, args, kwargs):
-        """
-        Replace the input arguments of the promise so we can run the workflow with the right
-        inputs. This goes into the guts of noodles, doing something noodles was not intended to be
-        used for.
-        TODO: find a better solution for this
-        """
-        workflow = noodles.get_workflow(promise)
-        signature = inspect.signature(workflow.root_node.foo)
-        arguments_dict = self._get_arguments_dict(args, kwargs, signature)
-        workflow.root_node.bound_args = inspect.BoundArguments(signature, arguments_dict)
-        return promise
-
-    @staticmethod
-    def _get_arguments_dict(args, kwargs, signature):
-        """
-        Create dictionary of keyword arguments from positional and keyword arguments and the
-        signature of the function.
-        """
-        arguments_dict = {key: arg for arg, key in zip(args, signature.parameters.keys())}
-        arguments_dict.update(kwargs)
-        return arguments_dict
-
-    def _generate_retrospective_prov_publication(self, log:str) -> WorkflowRetroProv:
-=======
-    def _generate_retrospective_prov_publication(self, log:str) -> nanopub.Publication:
->>>>>>> 1849f5e7
+    def _generate_retrospective_prov_publication(self, log: str) -> WorkflowRetroProv:
         """
         Utility method for generating a Publication object for the retrospective
         provenance of this workflow. Uses the given 'log' string as the actual
