--- conflicted
+++ resolved
@@ -3,13 +3,9 @@
 
 ROOT_DIR = Path(os.path.dirname(os.path.abspath(__file__)))
 CLI_DIR = ROOT_DIR / 'cli'
-<<<<<<< HEAD
 CORE_DIR = ROOT_DIR / 'fairworkflows'
-=======
-CORE_DIR = ROOT_DIR / 'core'
 TESTS_ROOT = ROOT_DIR/ 'tests'
 TESTS_RESOURCES = TESTS_ROOT/ 'resources'
->>>>>>> a6fd2218
 
 # Generated workflow directory names
 PYTHON_DIR = 'scripts'
