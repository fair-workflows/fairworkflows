{
 "cells": [
  {
   "cell_type": "markdown",
   "id": "deluxe-relaxation",
   "metadata": {},
   "source": [
    "# FairWorkflows execution demo"
   ]
  },
  {
   "cell_type": "markdown",
   "id": "exposed-tours",
   "metadata": {},
   "source": [
    "## Define the steps of your workflow\n",
    "Each step should be its own function. Mark the function as such with the @fairstep decorator."
   ]
  },
  {
   "cell_type": "code",
<<<<<<< HEAD
   "execution_count": 15,
=======
   "execution_count": 1,
   "id": "gentle-restriction",
>>>>>>> 966ec62b
   "metadata": {},
   "outputs": [],
   "source": [
    "from fairworkflows import is_fairworkflow, is_fairstep, FairStep, FairWorkflow"
   ]
  },
  {
   "cell_type": "code",
<<<<<<< HEAD
   "execution_count": 16,
=======
   "execution_count": 2,
   "id": "proprietary-brand",
>>>>>>> 966ec62b
   "metadata": {},
   "outputs": [],
   "source": [
    "@is_fairstep(label='Addition')\n",
    "def add(a:float, b:float) -> float:\n",
    "    \"\"\"Adding up numbers!\"\"\"\n",
    "    return a + b"
   ]
  },
  {
   "cell_type": "code",
<<<<<<< HEAD
   "execution_count": 17,
=======
   "execution_count": 3,
   "id": "electoral-enzyme",
>>>>>>> 966ec62b
   "metadata": {},
   "outputs": [],
   "source": [
    "@is_fairstep(label='Subtraction')\n",
    "def sub(a: float, b: float) -> float:\n",
    "    \"\"\"Subtracting numbers.\"\"\"\n",
    "    return a - b"
   ]
  },
  {
   "cell_type": "code",
<<<<<<< HEAD
   "execution_count": 18,
=======
   "execution_count": 4,
   "id": "saved-declaration",
>>>>>>> 966ec62b
   "metadata": {},
   "outputs": [],
   "source": [
    "@is_fairstep(label='Multiplication')\n",
    "def mul(a: float, b: float) -> float:\n",
    "    \"\"\"Multiplying numbers.\"\"\"\n",
    "    return a * b"
   ]
  },
  {
   "cell_type": "code",
<<<<<<< HEAD
   "execution_count": 19,
=======
   "execution_count": 5,
   "id": "natural-large",
>>>>>>> 966ec62b
   "metadata": {},
   "outputs": [],
   "source": [
    "@is_fairstep(label='A strange step with little use')\n",
    "def weird(a: float, b:float) -> float:\n",
    "    \"\"\"A weird function\"\"\"\n",
    "    return a * 2 + b * 4\n",
    "    "
   ]
  },
  {
   "cell_type": "markdown",
   "id": "empty-country",
   "metadata": {},
   "source": [
    "## Define your workflow using @fairworkflow\n",
    "Now write a function which describes your workflow. Mark this function with the @fairworkflow decorator."
   ]
  },
  {
   "cell_type": "code",
<<<<<<< HEAD
   "execution_count": 20,
=======
   "execution_count": 6,
   "id": "talented-producer",
>>>>>>> 966ec62b
   "metadata": {},
   "outputs": [],
   "source": [
    "@is_fairworkflow(label='My Workflow')\n",
    "def my_workflow(in1, in2, in3):\n",
    "    \"\"\"\n",
    "    A simple addition, subtraction, multiplication workflow\n",
    "    \"\"\"\n",
    "    t1 = add(in1, in2)\n",
    "    t2 = sub(in1, in2)\n",
    "    t3 = mul(weird(t1, in3), t2)\n",
    "    return t3"
   ]
  },
  {
   "cell_type": "markdown",
   "id": "genuine-steel",
   "metadata": {},
   "source": [
    "## Create an instance of your workflow and display it"
   ]
  },
  {
   "cell_type": "code",
<<<<<<< HEAD
   "execution_count": 21,
=======
   "execution_count": 7,
   "id": "constitutional-letters",
>>>>>>> 966ec62b
   "metadata": {},
   "outputs": [
    {
     "data": {
      "text/plain": [
       "fairworkflows.fairworkflow.FairWorkflow"
      ]
     },
<<<<<<< HEAD
     "execution_count": 21,
=======
     "execution_count": 7,
>>>>>>> 966ec62b
     "metadata": {},
     "output_type": "execute_result"
    }
   ],
   "source": [
    "fw = FairWorkflow.from_function(my_workflow)\n",
    "type(fw)"
   ]
  },
  {
   "cell_type": "code",
<<<<<<< HEAD
   "execution_count": 23,
   "metadata": {},
   "outputs": [
    {
     "data": {
      "image/svg+xml": [
       "<svg height=\"218pt\" viewBox=\"0.00 0.00 141.55 218.00\" width=\"142pt\" xmlns=\"http://www.w3.org/2000/svg\" xmlns:xlink=\"http://www.w3.org/1999/xlink\">\n",
       "<g class=\"graph\" id=\"graph0\" transform=\"scale(1 1) rotate(0) translate(4 214)\">\n",
       "<!-- 140641279511128 -->\n",
       "<g class=\"node\" id=\"node1\">\n",
       "<title>140641279511128</title>\n",
       "<ellipse cx=\"68.55\" cy=\"-18\" fill=\"none\" rx=\"27\" ry=\"18\" stroke=\"black\"/>\n",
       "<text font-family=\"Times,serif\" font-size=\"14.00\" text-anchor=\"middle\" x=\"68.55\" y=\"-14.3\">mul</text>\n",
       "</g>\n",
       "<!-- 140641279509952 -->\n",
       "<g class=\"node\" id=\"node2\">\n",
       "<title>140641279509952</title>\n",
       "<ellipse cx=\"30.55\" cy=\"-105\" fill=\"none\" rx=\"30.59\" ry=\"18\" stroke=\"black\"/>\n",
       "<text font-family=\"Times,serif\" font-size=\"14.00\" text-anchor=\"middle\" x=\"30.55\" y=\"-101.3\">weird</text>\n",
       "</g>\n",
       "<!-- 140641279509952&#45;&gt;140641279511128 -->\n",
       "<g class=\"edge\" id=\"edge1\">\n",
       "<title>140641279509952-&gt;140641279511128</title>\n",
       "<path d=\"M38.05,-87.21C43.45,-75.14 50.83,-58.64 56.97,-44.89\" fill=\"none\" stroke=\"black\"/>\n",
       "<polygon fill=\"black\" points=\"60.3,-46.03 61.18,-35.47 53.91,-43.17 60.3,-46.03\" stroke=\"black\"/>\n",
       "<text font-family=\"Times,serif\" font-size=\"14.00\" text-anchor=\"middle\" x=\"56.05\" y=\"-57.8\">a</text>\n",
       "</g>\n",
       "<!-- 140641279510960 -->\n",
       "<g class=\"node\" id=\"node3\">\n",
       "<title>140641279510960</title>\n",
       "<ellipse cx=\"30.55\" cy=\"-192\" fill=\"none\" rx=\"27\" ry=\"18\" stroke=\"black\"/>\n",
       "<text font-family=\"Times,serif\" font-size=\"14.00\" text-anchor=\"middle\" x=\"30.55\" y=\"-188.3\">add</text>\n",
       "</g>\n",
       "<!-- 140641279510960&#45;&gt;140641279509952 -->\n",
       "<g class=\"edge\" id=\"edge2\">\n",
       "<title>140641279510960-&gt;140641279509952</title>\n",
       "<path d=\"M30.55,-173.8C30.55,-162.16 30.55,-146.55 30.55,-133.24\" fill=\"none\" stroke=\"black\"/>\n",
       "<polygon fill=\"black\" points=\"34.05,-133.18 30.55,-123.18 27.05,-133.18 34.05,-133.18\" stroke=\"black\"/>\n",
       "<text font-family=\"Times,serif\" font-size=\"14.00\" text-anchor=\"middle\" x=\"34.05\" y=\"-144.8\">a</text>\n",
       "</g>\n",
       "<!-- 140641279509560 -->\n",
       "<g class=\"node\" id=\"node4\">\n",
       "<title>140641279509560</title>\n",
       "<ellipse cx=\"106.55\" cy=\"-105\" fill=\"none\" rx=\"27\" ry=\"18\" stroke=\"black\"/>\n",
       "<text font-family=\"Times,serif\" font-size=\"14.00\" text-anchor=\"middle\" x=\"106.55\" y=\"-101.3\">sub</text>\n",
       "</g>\n",
       "<!-- 140641279509560&#45;&gt;140641279511128 -->\n",
       "<g class=\"edge\" id=\"edge3\">\n",
       "<title>140641279509560-&gt;140641279511128</title>\n",
       "<path d=\"M99.22,-87.61C93.81,-75.5 86.33,-58.77 80.11,-44.86\" fill=\"none\" stroke=\"black\"/>\n",
       "<polygon fill=\"black\" points=\"83.13,-43.04 75.85,-35.34 76.74,-45.9 83.13,-43.04\" stroke=\"black\"/>\n",
       "<text font-family=\"Times,serif\" font-size=\"14.00\" text-anchor=\"middle\" x=\"93.05\" y=\"-57.8\">b</text>\n",
       "</g>\n",
       "</g>\n",
       "</svg>"
      ],
      "text/plain": [
       "<IPython.core.display.SVG object>"
      ]
     },
     "metadata": {},
     "output_type": "display_data"
    }
   ],
   "source": [
    "fw.display()"
   ]
  },
  {
   "cell_type": "code",
   "execution_count": 24,
   "metadata": {},
   "outputs": [
    {
     "data": {
      "image/svg+xml": [
       "<?xml version=\"1.0\" encoding=\"UTF-8\" standalone=\"no\"?>\n",
       "<!DOCTYPE svg PUBLIC \"-//W3C//DTD SVG 1.1//EN\"\n",
       " \"http://www.w3.org/Graphics/SVG/1.1/DTD/svg11.dtd\">\n",
       "<!-- Generated by graphviz version 2.44.1 (20200629.0846)\n",
       " -->\n",
       "<!-- Pages: 1 -->\n",
       "<svg width=\"2009pt\" height=\"451pt\"\n",
       " viewBox=\"0.00 0.00 2008.50 451.00\" xmlns=\"http://www.w3.org/2000/svg\" xmlns:xlink=\"http://www.w3.org/1999/xlink\">\n",
       "<g id=\"graph0\" class=\"graph\" transform=\"scale(1 1) rotate(0) translate(4 447)\">\n",
       "<polygon fill=\"white\" stroke=\"transparent\" points=\"-4,4 -4,-447 2004.5,-447 2004.5,4 -4,4\"/>\n",
       "<!-- node0 -->\n",
       "<g id=\"node1\" class=\"node\">\n",
       "<title>node0</title>\n",
       "<polygon fill=\"grey\" stroke=\"transparent\" points=\"9,-133.5 9,-152.5 1399,-152.5 1399,-133.5 9,-133.5\"/>\n",
       "<text text-anchor=\"start\" x=\"661.5\" y=\"-140.3\" font-family=\"DejaVu Sans\" font-weight=\"bold\" font-size=\"14.00\">My Workflow</text>\n",
       "<g id=\"a_node1_0\"><a xlink:href=\"plan\" xlink:title=\"&lt;TABLE&gt;\">\n",
       "<polygon fill=\"#eeeeee\" stroke=\"transparent\" points=\"9,-118.5 9,-133.5 1399,-133.5 1399,-118.5 9,-118.5\"/>\n",
       "<text text-anchor=\"start\" x=\"694.5\" y=\"-123.5\" font-family=\"DejaVu Sans\" font-size=\"10.00\" fill=\"#6666ff\">plan</text>\n",
       "</a>\n",
       "</g>\n",
       "<text text-anchor=\"start\" x=\"11\" y=\"-105.3\" font-family=\"DejaVu Sans\" font-size=\"14.00\">ns1:description</text>\n",
       "<text text-anchor=\"start\" x=\"106\" y=\"-105.3\" font-family=\"DejaVu Sans\" font-size=\"14.00\">&quot;@is_fairworkflow(label=&#39;My Workflow&#39;)def my_workflow(in1, in2, in3): &#160;&#160;&#160;&quot;&quot;&quot; &#160;&#160;&#160;A simple addition, subtraction, multiplication workflow &#160;&#160;&#160;&quot;&quot;&quot; &#160;&#160;&#160;t1 = add(in1, in2) &#160;&#160;&#160;t2 = sub(in1, in2) &#160;&#160;&#160;t3 = mul(weird(t1, in3), t2) &#160;&#160;&#160;return t3&quot;</text>\n",
       "<polygon fill=\"none\" stroke=\"#666666\" points=\"8,-99 8,-154 1400,-154 1400,-99 8,-99\"/>\n",
       "</g>\n",
       "<!-- node1 -->\n",
       "<g id=\"node2\" class=\"node\">\n",
       "<title>node1</title>\n",
       "<polygon fill=\"grey\" stroke=\"transparent\" points=\"638,-20 638,-39 771,-39 771,-20 638,-20\"/>\n",
       "<text text-anchor=\"start\" x=\"690\" y=\"-26.8\" font-family=\"DejaVu Sans\" font-weight=\"bold\" font-size=\"14.00\">Plan</text>\n",
       "<g id=\"a_node2_1\"><a xlink:href=\"http://purl.org/net/p-plan#Plan\" xlink:title=\"&lt;TABLE&gt;\">\n",
       "<polygon fill=\"#eeeeee\" stroke=\"transparent\" points=\"638,-5 638,-20 771,-20 771,-5 638,-5\"/>\n",
       "<text text-anchor=\"start\" x=\"640\" y=\"-10\" font-family=\"DejaVu Sans\" font-size=\"10.00\" fill=\"#6666ff\">http://purl.org/net/p&#45;plan#Plan</text>\n",
       "</a>\n",
       "</g>\n",
       "<polygon fill=\"none\" stroke=\"#666666\" points=\"636.5,-4 636.5,-40 771.5,-40 771.5,-4 636.5,-4\"/>\n",
       "</g>\n",
       "<!-- node0&#45;&gt;node1 -->\n",
       "<g id=\"edge1\" class=\"edge\">\n",
       "<title>node0&#45;&gt;node1</title>\n",
       "<path fill=\"none\" stroke=\"BLACK\" d=\"M704,-94.75C704,-82.03 704,-67.3 704,-54.51\"/>\n",
       "<polygon fill=\"BLACK\" stroke=\"BLACK\" points=\"707.5,-54.3 704,-44.3 700.5,-54.3 707.5,-54.3\"/>\n",
       "<text text-anchor=\"start\" x=\"704\" y=\"-66.8\" font-family=\"Times,serif\" font-size=\"14.00\"> </text>\n",
       "<text text-anchor=\"start\" x=\"708\" y=\"-66.8\" font-family=\"Times,serif\" font-size=\"10.00\" fill=\"#336633\">rdf:type</text>\n",
       "<text text-anchor=\"start\" x=\"741\" y=\"-66.8\" font-family=\"Times,serif\" font-size=\"14.00\"> </text>\n",
       "</g>\n",
       "<!-- node2 -->\n",
       "<g id=\"node3\" class=\"node\">\n",
       "<title>node2</title>\n",
       "<polygon fill=\"grey\" stroke=\"transparent\" points=\"484,-419 484,-438 665,-438 665,-419 484,-419\"/>\n",
       "<text text-anchor=\"start\" x=\"520\" y=\"-425.8\" font-family=\"DejaVu Sans\" font-weight=\"bold\" font-size=\"14.00\">unpublished&#45;add</text>\n",
       "<g id=\"a_node3_2\"><a xlink:href=\"http://www.example.org/unpublished-add\" xlink:title=\"&lt;TABLE&gt;\">\n",
       "<polygon fill=\"#eeeeee\" stroke=\"transparent\" points=\"484,-404 484,-419 665,-419 665,-404 484,-404\"/>\n",
       "<text text-anchor=\"start\" x=\"486\" y=\"-409\" font-family=\"DejaVu Sans\" font-size=\"10.00\" fill=\"#6666ff\">http://www.example.org/unpublished&#45;add</text>\n",
       "</a>\n",
       "</g>\n",
       "<polygon fill=\"none\" stroke=\"#666666\" points=\"482.5,-403 482.5,-439 665.5,-439 665.5,-403 482.5,-403\"/>\n",
       "</g>\n",
       "<!-- node2&#45;&gt;node0 -->\n",
       "<g id=\"edge2\" class=\"edge\">\n",
       "<title>node2&#45;&gt;node0</title>\n",
       "<path fill=\"none\" stroke=\"BLACK\" d=\"M566.17,-398.93C556.39,-369.05 543.1,-313.29 562,-271 581.32,-227.79 619.77,-190.23 651.8,-164.39\"/>\n",
       "<polygon fill=\"BLACK\" stroke=\"BLACK\" points=\"654.11,-167.02 659.79,-158.07 649.77,-161.53 654.11,-167.02\"/>\n",
       "<text text-anchor=\"start\" x=\"562\" y=\"-275.8\" font-family=\"Times,serif\" font-size=\"14.00\"> </text>\n",
       "<text text-anchor=\"start\" x=\"566\" y=\"-275.8\" font-family=\"Times,serif\" font-size=\"10.00\" fill=\"#336633\">pplan:isStepOfPlan</text>\n",
       "<text text-anchor=\"start\" x=\"646\" y=\"-275.8\" font-family=\"Times,serif\" font-size=\"14.00\"> </text>\n",
       "</g>\n",
       "<!-- node11 -->\n",
       "<g id=\"node12\" class=\"node\">\n",
       "<title>node11</title>\n",
       "<polygon fill=\"grey\" stroke=\"transparent\" points=\"578,-324 578,-343 766,-343 766,-324 578,-324\"/>\n",
       "<text text-anchor=\"start\" x=\"611.5\" y=\"-330.8\" font-family=\"DejaVu Sans\" font-weight=\"bold\" font-size=\"14.00\">unpublished&#45;weird</text>\n",
       "<g id=\"a_node12_3\"><a xlink:href=\"http://www.example.org/unpublished-weird\" xlink:title=\"&lt;TABLE&gt;\">\n",
       "<polygon fill=\"#eeeeee\" stroke=\"transparent\" points=\"578,-309 578,-324 766,-324 766,-309 578,-309\"/>\n",
       "<text text-anchor=\"start\" x=\"580\" y=\"-314\" font-family=\"DejaVu Sans\" font-size=\"10.00\" fill=\"#6666ff\">http://www.example.org/unpublished&#45;weird</text>\n",
       "</a>\n",
       "</g>\n",
       "<polygon fill=\"none\" stroke=\"#666666\" points=\"577,-308 577,-344 767,-344 767,-308 577,-308\"/>\n",
       "</g>\n",
       "<!-- node2&#45;&gt;node11 -->\n",
       "<g id=\"edge12\" class=\"edge\">\n",
       "<title>node2&#45;&gt;node11</title>\n",
       "<path fill=\"none\" stroke=\"BLACK\" d=\"M596.24,-398.9C609.9,-385.94 627.55,-369.18 642.39,-355.1\"/>\n",
       "<polygon fill=\"BLACK\" stroke=\"BLACK\" points=\"645.01,-357.44 649.85,-348.02 640.19,-352.36 645.01,-357.44\"/>\n",
       "<text text-anchor=\"start\" x=\"629\" y=\"-370.8\" font-family=\"Times,serif\" font-size=\"14.00\"> </text>\n",
       "<text text-anchor=\"start\" x=\"633\" y=\"-370.8\" font-family=\"Times,serif\" font-size=\"10.00\" fill=\"#336633\">dul:precedes</text>\n",
       "<text text-anchor=\"start\" x=\"685\" y=\"-370.8\" font-family=\"Times,serif\" font-size=\"14.00\"> </text>\n",
       "</g>\n",
       "<!-- node3 -->\n",
       "<g id=\"node4\" class=\"node\">\n",
       "<title>node3</title>\n",
       "<polygon fill=\"grey\" stroke=\"transparent\" points=\"1056,-419 1056,-438 1268,-438 1268,-419 1056,-419\"/>\n",
       "<text text-anchor=\"start\" x=\"1147.5\" y=\"-425.8\" font-family=\"DejaVu Sans\" font-weight=\"bold\" font-size=\"14.00\">out1</text>\n",
       "<g id=\"a_node4_4\"><a xlink:href=\"http://www.example.org/unpublished-weird#out1\" xlink:title=\"&lt;TABLE&gt;\">\n",
       "<polygon fill=\"#eeeeee\" stroke=\"transparent\" points=\"1056,-404 1056,-419 1268,-419 1268,-404 1056,-404\"/>\n",
       "<text text-anchor=\"start\" x=\"1058\" y=\"-409\" font-family=\"DejaVu Sans\" font-size=\"10.00\" fill=\"#6666ff\">http://www.example.org/unpublished&#45;weird#out1</text>\n",
       "</a>\n",
       "</g>\n",
       "<polygon fill=\"none\" stroke=\"#666666\" points=\"1055,-403 1055,-439 1269,-439 1269,-403 1055,-403\"/>\n",
       "</g>\n",
       "<!-- node4 -->\n",
       "<g id=\"node5\" class=\"node\">\n",
       "<title>node4</title>\n",
       "<polygon fill=\"grey\" stroke=\"transparent\" points=\"1067,-324 1067,-343 1258,-343 1258,-324 1067,-324\"/>\n",
       "<text text-anchor=\"start\" x=\"1158.5\" y=\"-330.8\" font-family=\"DejaVu Sans\" font-weight=\"bold\" font-size=\"14.00\">a</text>\n",
       "<g id=\"a_node5_5\"><a xlink:href=\"http://www.example.org/unpublished-mul#a\" xlink:title=\"&lt;TABLE&gt;\">\n",
       "<polygon fill=\"#eeeeee\" stroke=\"transparent\" points=\"1067,-309 1067,-324 1258,-324 1258,-309 1067,-309\"/>\n",
       "<text text-anchor=\"start\" x=\"1069\" y=\"-314\" font-family=\"DejaVu Sans\" font-size=\"10.00\" fill=\"#6666ff\">http://www.example.org/unpublished&#45;mul#a</text>\n",
       "</a>\n",
       "</g>\n",
       "<polygon fill=\"none\" stroke=\"#666666\" points=\"1065.5,-308 1065.5,-344 1258.5,-344 1258.5,-308 1065.5,-308\"/>\n",
       "</g>\n",
       "<!-- node3&#45;&gt;node4 -->\n",
       "<g id=\"edge3\" class=\"edge\">\n",
       "<title>node3&#45;&gt;node4</title>\n",
       "<path fill=\"none\" stroke=\"BLACK\" d=\"M1162,-398.9C1162,-386.89 1162,-371.62 1162,-358.24\"/>\n",
       "<polygon fill=\"BLACK\" stroke=\"BLACK\" points=\"1165.5,-358.02 1162,-348.02 1158.5,-358.02 1165.5,-358.02\"/>\n",
       "<text text-anchor=\"start\" x=\"1162\" y=\"-370.8\" font-family=\"Times,serif\" font-size=\"14.00\"> </text>\n",
       "<text text-anchor=\"start\" x=\"1166\" y=\"-370.8\" font-family=\"Times,serif\" font-size=\"10.00\" fill=\"#336633\">pplan:bindsTo</text>\n",
       "<text text-anchor=\"start\" x=\"1226\" y=\"-370.8\" font-family=\"Times,serif\" font-size=\"14.00\"> </text>\n",
       "</g>\n",
       "<!-- node5 -->\n",
       "<g id=\"node6\" class=\"node\">\n",
       "<title>node5</title>\n",
       "<polygon fill=\"grey\" stroke=\"transparent\" points=\"760,-229 760,-248 941,-248 941,-229 760,-229\"/>\n",
       "<text text-anchor=\"start\" x=\"795.5\" y=\"-235.8\" font-family=\"DejaVu Sans\" font-weight=\"bold\" font-size=\"14.00\">unpublished&#45;mul</text>\n",
       "<g id=\"a_node6_6\"><a xlink:href=\"http://www.example.org/unpublished-mul\" xlink:title=\"&lt;TABLE&gt;\">\n",
       "<polygon fill=\"#eeeeee\" stroke=\"transparent\" points=\"760,-214 760,-229 941,-229 941,-214 760,-214\"/>\n",
       "<text text-anchor=\"start\" x=\"762\" y=\"-219\" font-family=\"DejaVu Sans\" font-size=\"10.00\" fill=\"#6666ff\">http://www.example.org/unpublished&#45;mul</text>\n",
       "</a>\n",
       "</g>\n",
       "<polygon fill=\"none\" stroke=\"#666666\" points=\"758.5,-213 758.5,-249 941.5,-249 941.5,-213 758.5,-213\"/>\n",
       "</g>\n",
       "<!-- node5&#45;&gt;node0 -->\n",
       "<g id=\"edge4\" class=\"edge\">\n",
       "<title>node5&#45;&gt;node0</title>\n",
       "<path fill=\"none\" stroke=\"BLACK\" d=\"M819.75,-208.76C801.31,-195.82 777.27,-178.94 755.87,-163.91\"/>\n",
       "<polygon fill=\"BLACK\" stroke=\"BLACK\" points=\"757.7,-160.92 747.51,-158.04 753.68,-166.65 757.7,-160.92\"/>\n",
       "<text text-anchor=\"start\" x=\"795\" y=\"-180.8\" font-family=\"Times,serif\" font-size=\"14.00\"> </text>\n",
       "<text text-anchor=\"start\" x=\"799\" y=\"-180.8\" font-family=\"Times,serif\" font-size=\"10.00\" fill=\"#336633\">pplan:isStepOfPlan</text>\n",
       "<text text-anchor=\"start\" x=\"879\" y=\"-180.8\" font-family=\"Times,serif\" font-size=\"14.00\"> </text>\n",
       "</g>\n",
       "<!-- node6 -->\n",
       "<g id=\"node7\" class=\"node\">\n",
       "<title>node6</title>\n",
       "<polygon fill=\"grey\" stroke=\"transparent\" points=\"1305,-419 1305,-438 1510,-438 1510,-419 1305,-419\"/>\n",
       "<text text-anchor=\"start\" x=\"1393\" y=\"-425.8\" font-family=\"DejaVu Sans\" font-weight=\"bold\" font-size=\"14.00\">out1</text>\n",
       "<g id=\"a_node7_7\"><a xlink:href=\"http://www.example.org/unpublished-mul#out1\" xlink:title=\"&lt;TABLE&gt;\">\n",
       "<polygon fill=\"#eeeeee\" stroke=\"transparent\" points=\"1305,-404 1305,-419 1510,-419 1510,-404 1305,-404\"/>\n",
       "<text text-anchor=\"start\" x=\"1307\" y=\"-409\" font-family=\"DejaVu Sans\" font-size=\"10.00\" fill=\"#6666ff\">http://www.example.org/unpublished&#45;mul#out1</text>\n",
       "</a>\n",
       "</g>\n",
       "<polygon fill=\"none\" stroke=\"#666666\" points=\"1303.5,-403 1303.5,-439 1510.5,-439 1510.5,-403 1303.5,-403\"/>\n",
       "</g>\n",
       "<!-- node7 -->\n",
       "<g id=\"node8\" class=\"node\">\n",
       "<title>node7</title>\n",
       "<polygon fill=\"grey\" stroke=\"transparent\" points=\"1387,-324 1387,-343 1428,-343 1428,-324 1387,-324\"/>\n",
       "<text text-anchor=\"start\" x=\"1389\" y=\"-330.8\" font-family=\"DejaVu Sans\" font-weight=\"bold\" font-size=\"14.00\">result</text>\n",
       "<g id=\"a_node8_8\"><a xlink:href=\"result\" xlink:title=\"&lt;TABLE&gt;\">\n",
       "<polygon fill=\"#eeeeee\" stroke=\"transparent\" points=\"1387,-309 1387,-324 1428,-324 1428,-309 1387,-309\"/>\n",
       "<text text-anchor=\"start\" x=\"1395\" y=\"-314\" font-family=\"DejaVu Sans\" font-size=\"10.00\" fill=\"#6666ff\">result</text>\n",
       "</a>\n",
       "</g>\n",
       "<polygon fill=\"none\" stroke=\"#666666\" points=\"1385.5,-308 1385.5,-344 1428.5,-344 1428.5,-308 1385.5,-308\"/>\n",
       "</g>\n",
       "<!-- node6&#45;&gt;node7 -->\n",
       "<g id=\"edge5\" class=\"edge\">\n",
       "<title>node6&#45;&gt;node7</title>\n",
       "<path fill=\"none\" stroke=\"BLACK\" d=\"M1407,-398.9C1407,-386.89 1407,-371.62 1407,-358.24\"/>\n",
       "<polygon fill=\"BLACK\" stroke=\"BLACK\" points=\"1410.5,-358.02 1407,-348.02 1403.5,-358.02 1410.5,-358.02\"/>\n",
       "<text text-anchor=\"start\" x=\"1407\" y=\"-370.8\" font-family=\"Times,serif\" font-size=\"14.00\"> </text>\n",
       "<text text-anchor=\"start\" x=\"1411\" y=\"-370.8\" font-family=\"Times,serif\" font-size=\"10.00\" fill=\"#336633\">pplan:bindsTo</text>\n",
       "<text text-anchor=\"start\" x=\"1471\" y=\"-370.8\" font-family=\"Times,serif\" font-size=\"14.00\"> </text>\n",
       "</g>\n",
       "<!-- node8 -->\n",
       "<g id=\"node9\" class=\"node\">\n",
       "<title>node8</title>\n",
       "<polygon fill=\"grey\" stroke=\"transparent\" points=\"1546,-419 1546,-438 1751,-438 1751,-419 1546,-419\"/>\n",
       "<text text-anchor=\"start\" x=\"1634\" y=\"-425.8\" font-family=\"DejaVu Sans\" font-weight=\"bold\" font-size=\"14.00\">out1</text>\n",
       "<g id=\"a_node9_9\"><a xlink:href=\"http://www.example.org/unpublished-sub#out1\" xlink:title=\"&lt;TABLE&gt;\">\n",
       "<polygon fill=\"#eeeeee\" stroke=\"transparent\" points=\"1546,-404 1546,-419 1751,-419 1751,-404 1546,-404\"/>\n",
       "<text text-anchor=\"start\" x=\"1548\" y=\"-409\" font-family=\"DejaVu Sans\" font-size=\"10.00\" fill=\"#6666ff\">http://www.example.org/unpublished&#45;sub#out1</text>\n",
       "</a>\n",
       "</g>\n",
       "<polygon fill=\"none\" stroke=\"#666666\" points=\"1544.5,-403 1544.5,-439 1751.5,-439 1751.5,-403 1544.5,-403\"/>\n",
       "</g>\n",
       "<!-- node9 -->\n",
       "<g id=\"node10\" class=\"node\">\n",
       "<title>node9</title>\n",
       "<polygon fill=\"grey\" stroke=\"transparent\" points=\"1553,-324 1553,-343 1744,-343 1744,-324 1553,-324\"/>\n",
       "<text text-anchor=\"start\" x=\"1644\" y=\"-330.8\" font-family=\"DejaVu Sans\" font-weight=\"bold\" font-size=\"14.00\">b</text>\n",
       "<g id=\"a_node10_10\"><a xlink:href=\"http://www.example.org/unpublished-mul#b\" xlink:title=\"&lt;TABLE&gt;\">\n",
       "<polygon fill=\"#eeeeee\" stroke=\"transparent\" points=\"1553,-309 1553,-324 1744,-324 1744,-309 1553,-309\"/>\n",
       "<text text-anchor=\"start\" x=\"1555\" y=\"-314\" font-family=\"DejaVu Sans\" font-size=\"10.00\" fill=\"#6666ff\">http://www.example.org/unpublished&#45;mul#b</text>\n",
       "</a>\n",
       "</g>\n",
       "<polygon fill=\"none\" stroke=\"#666666\" points=\"1551.5,-308 1551.5,-344 1744.5,-344 1744.5,-308 1551.5,-308\"/>\n",
       "</g>\n",
       "<!-- node8&#45;&gt;node9 -->\n",
       "<g id=\"edge6\" class=\"edge\">\n",
       "<title>node8&#45;&gt;node9</title>\n",
       "<path fill=\"none\" stroke=\"BLACK\" d=\"M1648,-398.9C1648,-386.89 1648,-371.62 1648,-358.24\"/>\n",
       "<polygon fill=\"BLACK\" stroke=\"BLACK\" points=\"1651.5,-358.02 1648,-348.02 1644.5,-358.02 1651.5,-358.02\"/>\n",
       "<text text-anchor=\"start\" x=\"1648\" y=\"-370.8\" font-family=\"Times,serif\" font-size=\"14.00\"> </text>\n",
       "<text text-anchor=\"start\" x=\"1652\" y=\"-370.8\" font-family=\"Times,serif\" font-size=\"10.00\" fill=\"#336633\">pplan:bindsTo</text>\n",
       "<text text-anchor=\"start\" x=\"1712\" y=\"-370.8\" font-family=\"Times,serif\" font-size=\"14.00\"> </text>\n",
       "</g>\n",
       "<!-- node10 -->\n",
       "<g id=\"node11\" class=\"node\">\n",
       "<title>node10</title>\n",
       "<polygon fill=\"grey\" stroke=\"transparent\" points=\"850,-324 850,-343 1031,-343 1031,-324 850,-324\"/>\n",
       "<text text-anchor=\"start\" x=\"886\" y=\"-330.8\" font-family=\"DejaVu Sans\" font-weight=\"bold\" font-size=\"14.00\">unpublished&#45;sub</text>\n",
       "<g id=\"a_node11_11\"><a xlink:href=\"http://www.example.org/unpublished-sub\" xlink:title=\"&lt;TABLE&gt;\">\n",
       "<polygon fill=\"#eeeeee\" stroke=\"transparent\" points=\"850,-309 850,-324 1031,-324 1031,-309 850,-309\"/>\n",
       "<text text-anchor=\"start\" x=\"852\" y=\"-314\" font-family=\"DejaVu Sans\" font-size=\"10.00\" fill=\"#6666ff\">http://www.example.org/unpublished&#45;sub</text>\n",
       "</a>\n",
       "</g>\n",
       "<polygon fill=\"none\" stroke=\"#666666\" points=\"848.5,-308 848.5,-344 1031.5,-344 1031.5,-308 848.5,-308\"/>\n",
       "</g>\n",
       "<!-- node10&#45;&gt;node0 -->\n",
       "<g id=\"edge7\" class=\"edge\">\n",
       "<title>node10&#45;&gt;node0</title>\n",
       "<path fill=\"none\" stroke=\"BLACK\" d=\"M956.64,-303.8C960.07,-298.3 963.19,-292.17 965,-286 971.17,-264.94 973.59,-230.65 958,-209 943.73,-189.18 924.56,-174.07 903.12,-162.57\"/>\n",
       "<polygon fill=\"BLACK\" stroke=\"BLACK\" points=\"904.63,-159.41 894.13,-158.01 901.47,-165.65 904.63,-159.41\"/>\n",
       "<text text-anchor=\"start\" x=\"970\" y=\"-228.3\" font-family=\"Times,serif\" font-size=\"14.00\"> </text>\n",
       "<text text-anchor=\"start\" x=\"974\" y=\"-228.3\" font-family=\"Times,serif\" font-size=\"10.00\" fill=\"#336633\">pplan:isStepOfPlan</text>\n",
       "<text text-anchor=\"start\" x=\"1054\" y=\"-228.3\" font-family=\"Times,serif\" font-size=\"14.00\"> </text>\n",
       "</g>\n",
       "<!-- node10&#45;&gt;node5 -->\n",
       "<g id=\"edge11\" class=\"edge\">\n",
       "<title>node10&#45;&gt;node5</title>\n",
       "<path fill=\"none\" stroke=\"BLACK\" d=\"M919.58,-303.9C907.15,-291.05 891.11,-274.49 877.57,-260.49\"/>\n",
       "<polygon fill=\"BLACK\" stroke=\"BLACK\" points=\"879.81,-257.77 870.34,-253.02 874.78,-262.64 879.81,-257.77\"/>\n",
       "<text text-anchor=\"start\" x=\"901\" y=\"-275.8\" font-family=\"Times,serif\" font-size=\"14.00\"> </text>\n",
       "<text text-anchor=\"start\" x=\"905\" y=\"-275.8\" font-family=\"Times,serif\" font-size=\"10.00\" fill=\"#336633\">dul:precedes</text>\n",
       "<text text-anchor=\"start\" x=\"957\" y=\"-275.8\" font-family=\"Times,serif\" font-size=\"14.00\"> </text>\n",
       "</g>\n",
       "<!-- node11&#45;&gt;node0 -->\n",
       "<g id=\"edge8\" class=\"edge\">\n",
       "<title>node11&#45;&gt;node0</title>\n",
       "<path fill=\"none\" stroke=\"BLACK\" d=\"M662.98,-303.72C654.29,-280.2 643.71,-241.36 653,-209 657.27,-194.14 665.12,-179.36 673.41,-166.56\"/>\n",
       "<polygon fill=\"BLACK\" stroke=\"BLACK\" points=\"676.48,-168.27 679.18,-158.03 670.68,-164.35 676.48,-168.27\"/>\n",
       "<text text-anchor=\"start\" x=\"653\" y=\"-228.3\" font-family=\"Times,serif\" font-size=\"14.00\"> </text>\n",
       "<text text-anchor=\"start\" x=\"657\" y=\"-228.3\" font-family=\"Times,serif\" font-size=\"10.00\" fill=\"#336633\">pplan:isStepOfPlan</text>\n",
       "<text text-anchor=\"start\" x=\"737\" y=\"-228.3\" font-family=\"Times,serif\" font-size=\"14.00\"> </text>\n",
       "</g>\n",
       "<!-- node11&#45;&gt;node5 -->\n",
       "<g id=\"edge10\" class=\"edge\">\n",
       "<title>node11&#45;&gt;node5</title>\n",
       "<path fill=\"none\" stroke=\"BLACK\" d=\"M712.39,-303.9C738.56,-290.22 772.83,-272.32 800.61,-257.8\"/>\n",
       "<polygon fill=\"BLACK\" stroke=\"BLACK\" points=\"802.53,-260.75 809.77,-253.02 799.28,-254.55 802.53,-260.75\"/>\n",
       "<text text-anchor=\"start\" x=\"772\" y=\"-275.8\" font-family=\"Times,serif\" font-size=\"14.00\"> </text>\n",
       "<text text-anchor=\"start\" x=\"776\" y=\"-275.8\" font-family=\"Times,serif\" font-size=\"10.00\" fill=\"#336633\">dul:precedes</text>\n",
       "<text text-anchor=\"start\" x=\"828\" y=\"-275.8\" font-family=\"Times,serif\" font-size=\"14.00\"> </text>\n",
       "</g>\n",
       "<!-- node12 -->\n",
       "<g id=\"node13\" class=\"node\">\n",
       "<title>node12</title>\n",
       "<polygon fill=\"grey\" stroke=\"transparent\" points=\"1787,-419 1787,-438 1992,-438 1992,-419 1787,-419\"/>\n",
       "<text text-anchor=\"start\" x=\"1875\" y=\"-425.8\" font-family=\"DejaVu Sans\" font-weight=\"bold\" font-size=\"14.00\">out1</text>\n",
       "<g id=\"a_node13_12\"><a xlink:href=\"http://www.example.org/unpublished-add#out1\" xlink:title=\"&lt;TABLE&gt;\">\n",
       "<polygon fill=\"#eeeeee\" stroke=\"transparent\" points=\"1787,-404 1787,-419 1992,-419 1992,-404 1787,-404\"/>\n",
       "<text text-anchor=\"start\" x=\"1789\" y=\"-409\" font-family=\"DejaVu Sans\" font-size=\"10.00\" fill=\"#6666ff\">http://www.example.org/unpublished&#45;add#out1</text>\n",
       "</a>\n",
       "</g>\n",
       "<polygon fill=\"none\" stroke=\"#666666\" points=\"1785.5,-403 1785.5,-439 1992.5,-439 1992.5,-403 1785.5,-403\"/>\n",
       "</g>\n",
       "<!-- node13 -->\n",
       "<g id=\"node14\" class=\"node\">\n",
       "<title>node13</title>\n",
       "<polygon fill=\"grey\" stroke=\"transparent\" points=\"1790,-324 1790,-343 1989,-343 1989,-324 1790,-324\"/>\n",
       "<text text-anchor=\"start\" x=\"1885.5\" y=\"-330.8\" font-family=\"DejaVu Sans\" font-weight=\"bold\" font-size=\"14.00\">a</text>\n",
       "<g id=\"a_node14_13\"><a xlink:href=\"http://www.example.org/unpublished-weird#a\" xlink:title=\"&lt;TABLE&gt;\">\n",
       "<polygon fill=\"#eeeeee\" stroke=\"transparent\" points=\"1790,-309 1790,-324 1989,-324 1989,-309 1790,-309\"/>\n",
       "<text text-anchor=\"start\" x=\"1792\" y=\"-314\" font-family=\"DejaVu Sans\" font-size=\"10.00\" fill=\"#6666ff\">http://www.example.org/unpublished&#45;weird#a</text>\n",
       "</a>\n",
       "</g>\n",
       "<polygon fill=\"none\" stroke=\"#666666\" points=\"1788.5,-308 1788.5,-344 1989.5,-344 1989.5,-308 1788.5,-308\"/>\n",
       "</g>\n",
       "<!-- node12&#45;&gt;node13 -->\n",
       "<g id=\"edge9\" class=\"edge\">\n",
       "<title>node12&#45;&gt;node13</title>\n",
       "<path fill=\"none\" stroke=\"BLACK\" d=\"M1889,-398.9C1889,-386.89 1889,-371.62 1889,-358.24\"/>\n",
       "<polygon fill=\"BLACK\" stroke=\"BLACK\" points=\"1892.5,-358.02 1889,-348.02 1885.5,-358.02 1892.5,-358.02\"/>\n",
       "<text text-anchor=\"start\" x=\"1889\" y=\"-370.8\" font-family=\"Times,serif\" font-size=\"14.00\"> </text>\n",
       "<text text-anchor=\"start\" x=\"1893\" y=\"-370.8\" font-family=\"Times,serif\" font-size=\"10.00\" fill=\"#336633\">pplan:bindsTo</text>\n",
       "<text text-anchor=\"start\" x=\"1953\" y=\"-370.8\" font-family=\"Times,serif\" font-size=\"14.00\"> </text>\n",
       "</g>\n",
       "</g>\n",
       "</svg>\n"
      ],
      "text/plain": [
       "<graphviz.files.Source at 0x7fe999800e10>"
      ]
     },
     "execution_count": 24,
     "metadata": {},
     "output_type": "execute_result"
=======
   "execution_count": 8,
   "id": "empty-operator",
   "metadata": {},
   "outputs": [
    {
     "name": "stdout",
     "output_type": "stream",
     "text": [
      "Workflow URI = None\n",
      "@prefix dc: <http://purl.org/dc/terms/> .\n",
      "@prefix pplan: <http://purl.org/net/p-plan#> .\n",
      "@prefix rdfs: <http://www.w3.org/2000/01/rdf-schema#> .\n",
      "\n",
      "_:N1eb696cd79a34b9e869accf4efcfd520 {\n",
      "    [] a pplan:Plan ;\n",
      "        rdfs:label \"My Workflow\" ;\n",
      "        dc:description \"\"\"@is_fairworkflow(label='My Workflow')\n",
      "def my_workflow(in1, in2, in3):\n",
      "    \\\"\\\"\\\"\n",
      "    A simple addition, subtraction, multiplication workflow\n",
      "    \\\"\\\"\\\"\n",
      "    t1 = add(in1, in2)\n",
      "    t2 = sub(in1, in2)\n",
      "    t3 = mul(weird(t1, in3), t2)\n",
      "    return t3\n",
      "\"\"\" .\n",
      "}\n",
      "\n",
      "\n"
     ]
>>>>>>> 966ec62b
    }
   ],
   "source": [
    "fw.display_rdf()"
   ]
  },
  {
   "cell_type": "markdown",
   "id": "charitable-dublin",
   "metadata": {},
   "source": [
    "## Publish the (prospective) workflow\n",
    "You may publish the workflow, and its steps, as nanopublications in the usual manner:"
   ]
  },
  {
   "cell_type": "code",
   "execution_count": 9,
   "id": "editorial-active",
   "metadata": {},
   "outputs": [],
   "source": [
    "#fw.publish_as_nanopub()"
   ]
  },
  {
   "cell_type": "markdown",
   "id": "yellow-tradition",
   "metadata": {},
   "source": [
    "Be warned though - the above will keep publishing to the 'real' nanopub server network. For testing you may prefer to publish to the test servers as follows (note that this will refuse to publish a workflow you have already published :"
   ]
  },
  {
   "cell_type": "code",
   "execution_count": 10,
   "id": "posted-gabriel",
   "metadata": {},
   "outputs": [
    {
     "name": "stdout",
     "output_type": "stream",
     "text": [
      "Published to http://purl.org/np/RAXo9VWqoJBLVmA0HYSPrwo1DgN5zxMViXIeeLg729w9M\n",
      "Published concept to http://purl.org/np/RAXo9VWqoJBLVmA0HYSPrwo1DgN5zxMViXIeeLg729w9M#plan\n"
     ]
    },
    {
     "data": {
      "text/plain": [
       "{'nanopub_uri': 'http://purl.org/np/RAXo9VWqoJBLVmA0HYSPrwo1DgN5zxMViXIeeLg729w9M',\n",
       " 'concept_uri': 'http://purl.org/np/RAXo9VWqoJBLVmA0HYSPrwo1DgN5zxMViXIeeLg729w9M#plan'}"
      ]
     },
     "execution_count": 10,
     "metadata": {},
     "output_type": "execute_result"
    }
   ],
   "source": [
    "fw.publish_as_nanopub(use_test_server=True)"
   ]
  },
  {
   "cell_type": "markdown",
   "id": "nutritional-collection",
   "metadata": {},
   "source": [
    "You can then find your nanopublications by replacing the base of the URI with http://test-server.nanopubs.lod.labs.vu.nl/"
   ]
  },
  {
   "cell_type": "markdown",
   "id": "animated-investing",
   "metadata": {},
   "source": [
    "## Execute your workflow using .execute()\n",
    "Set num_threads greater than 1 if you wish to exploit parallelisation in your workflow. The retrospective provenance is also returned as a (nano) Publication object, that can optionally be published."
   ]
  },
  {
   "cell_type": "code",
   "execution_count": 11,
   "id": "unlimited-shade",
   "metadata": {},
   "outputs": [
    {
     "data": {
      "text/plain": [
       "-66"
      ]
     },
     "execution_count": 11,
     "metadata": {},
     "output_type": "execute_result"
    }
   ],
   "source": [
    "result, prov = fw.execute(1, 4, 3)\n",
    "result"
   ]
  },
  {
   "cell_type": "markdown",
   "id": "loaded-champion",
   "metadata": {},
   "source": [
    " ## Retrospective prov\n",
    " The retrospective prov object is not yet implemented, pending one of the RDF tasks set out in the planning document. For now, you may see simply the provenance trace for this run. We wish to turn this into a (Plex) RDF nanopublication:\n",
    " \n",
    "THIS IS BROKEN, WILL BE FIXED IN #168"
   ]
  },
  {
   "cell_type": "code",
   "execution_count": 12,
   "id": "qualified-soldier",
   "metadata": {},
   "outputs": [
    {
     "data": {
      "text/plain": [
       "nanopub.publication.Publication"
      ]
     },
     "execution_count": 12,
     "metadata": {},
     "output_type": "execute_result"
    }
   ],
   "source": [
    "type(prov)"
   ]
  },
  {
   "cell_type": "code",
   "execution_count": 14,
   "id": "adaptive-belly",
   "metadata": {},
   "outputs": [
    {
     "name": "stdout",
     "output_type": "stream",
     "text": [
      "Original source URI = None\n",
      "@prefix : <http://purl.org/nanopub/temp/mynanopub#> .\n",
      "@prefix np: <http://www.nanopub.org/nschema#> .\n",
      "@prefix prov: <http://www.w3.org/ns/prov#> .\n",
      "@prefix rdfs: <http://www.w3.org/2000/01/rdf-schema#> .\n",
      "@prefix xsd: <http://www.w3.org/2001/XMLSchema#> .\n",
      "\n",
      ":pubInfo {\n",
      "    : prov:generatedAtTime \"2021-02-10T13:17:12.646583\"^^xsd:dateTime ;\n",
      "        prov:wasAttributedTo <https://orcid.org/0000-0000-0000-0000> .\n",
      "}\n",
      "\n",
      ":provenance {\n",
      "    :assertion prov:generatedAtTime \"2021-02-10T13:17:12.646583\"^^xsd:dateTime .\n",
      "}\n",
      "\n",
      ":assertion {\n",
      "    :retroprov a prov:Activity ;\n",
      "        rdfs:label \"\" ;\n",
      "        prov:wasDerivedFrom <http://purl.org/np/RAXo9VWqoJBLVmA0HYSPrwo1DgN5zxMViXIeeLg729w9M#plan> .\n",
      "}\n",
      "\n",
      ":Head {\n",
      "    : a np:Nanopublication ;\n",
      "        np:hasAssertion :assertion ;\n",
      "        np:hasProvenance :provenance ;\n",
      "        np:hasPublicationInfo :pubInfo .\n",
      "}\n",
      "\n",
      "\n"
     ]
    }
   ],
   "source": [
    "print(prov)"
   ]
  },
  {
   "cell_type": "markdown",
   "id": "continent-nebraska",
   "metadata": {},
   "source": [
    "### Provide semantic annotations for input and output variables\n",
    "If you wish to specify semantic types for the inputs/outputs to a step, you can do so in the arguments to the decorator.\n",
    "For example, if you have an input parameter 'a', you can write a='http://www.example.org/distance' to assign that (semantic) type to a. As output of functions is not named in python, you can specify the same but with 'out1', 'out2' etc. See the following example:"
   ]
  },
  {
   "cell_type": "code",
   "execution_count": 15,
   "id": "proud-fight",
   "metadata": {},
   "outputs": [],
   "source": [
    "@is_fairstep(label='Addition', a='http://www.example.org/distance', returns='http://www.example.org/mass')\n",
    "def add(a:float, b:float) -> float:\n",
    "    return a + b"
   ]
  },
  {
   "cell_type": "markdown",
   "id": "straight-conflict",
   "metadata": {},
   "source": [
    "If we now look at the RDF generated for the step, we will see that input parameter 'a' and the step output ('out1') both have the (additional) semantic types specified."
   ]
  },
  {
   "cell_type": "code",
   "execution_count": 16,
   "id": "promising-toronto",
   "metadata": {},
   "outputs": [
    {
     "name": "stdout",
     "output_type": "stream",
     "text": [
      "Step URI = http://www.example.org/unpublished-add\n",
      "@prefix bpmn: <http://dkm.fbk.eu/index.php/BPMN2_Ontology#> .\n",
      "@prefix dc: <http://purl.org/dc/terms/> .\n",
      "@prefix owl: <http://www.w3.org/2002/07/owl#> .\n",
      "@prefix pplan: <http://purl.org/net/p-plan#> .\n",
      "@prefix rdfs: <http://www.w3.org/2000/01/rdf-schema#> .\n",
      "@prefix schema: <https://schema.org/> .\n",
      "\n",
      "_:Ncdb1c6095888435889cc7a0150a2355e {\n",
      "    [] a bpmn:ScriptTask,\n",
      "            pplan:Step ;\n",
      "        rdfs:label \"Addition\" ;\n",
      "        dc:description \"\"\"@is_fairstep(label='Addition', a='http://www.example.org/distance', returns='http://www.example.org/mass')\n",
      "def add(a:float, b:float) -> float:\n",
      "    return a + b\n",
      "\"\"\" ;\n",
      "        dc:language [ a schema:ComputerLanguage ;\n",
      "                rdfs:label \"python\" ;\n",
      "                rdfs:seeAlso <https://en.wikipedia.org/wiki/Python_(programming_language)> ;\n",
      "                owl:versionInfo \"3.8.6.final.0\" ] ;\n",
      "        pplan:hasInputVar [ a pplan:Variable,\n",
      "                    <http://www.example.org/distance> ;\n",
      "                rdfs:label \"a\" ;\n",
      "                rdfs:comment \"float\" ],\n",
      "            [ a pplan:Variable ;\n",
      "                rdfs:label \"b\" ;\n",
      "                rdfs:comment \"float\" ] ;\n",
      "        pplan:hasOutputVar [ a pplan:Variable,\n",
      "                    <http://www.example.org/mass> ;\n",
      "                rdfs:label \"out1\" ;\n",
      "                rdfs:comment \"float\" ] .\n",
      "}\n",
      "\n",
      "\n"
     ]
    }
   ],
   "source": [
    "# ACTIONS:\n",
    "# Add language and version to nanopubs (i.e. what the description is written in)\n",
    "print(add._fairstep)"
   ]
  },
  {
   "cell_type": "markdown",
   "id": "thirty-fifty",
   "metadata": {},
   "source": [
    "### Specify more than one semantic type for a parameter\n",
    "You can provide a list of URIs if you want to specify several semantic types for e.g. parameter 'a':"
   ]
  },
  {
   "cell_type": "code",
   "execution_count": 19,
   "id": "angry-jason",
   "metadata": {},
   "outputs": [],
   "source": [
    "@is_fairstep(label='Addition', a=['http://www.example.org/distance', 'http://www.example.org/number'])\n",
    "def another_step(a:float, b:float) -> float:\n",
    "    \"\"\"Add two numbers together\"\"\"\n",
    "    return a + b"
   ]
  },
  {
   "cell_type": "code",
   "execution_count": 20,
   "id": "configured-chamber",
   "metadata": {},
   "outputs": [
    {
     "name": "stdout",
     "output_type": "stream",
     "text": [
      "Step URI = http://www.example.org/unpublished-another_step\n",
      "@prefix bpmn: <http://dkm.fbk.eu/index.php/BPMN2_Ontology#> .\n",
      "@prefix ns1: <http://purl.org/dc/terms/> .\n",
      "@prefix pplan: <http://purl.org/net/p-plan#> .\n",
      "@prefix rdfs: <http://www.w3.org/2000/01/rdf-schema#> .\n",
      "@prefix schema: <https://schema.org/> .\n",
      "\n",
      "_:N0d1f7767ca63487b8c06fd9d6e923b44 {\n",
      "    [] a bpmn:ScriptTask,\n",
      "            pplan:Step ;\n",
      "        rdfs:label \"Addition\" ;\n",
      "        ns1:description \"Add two numbers together\" ;\n",
      "        pplan:hasInputVar [ a pplan:Variable,\n",
      "                    <http://www.example.org/distance>,\n",
      "                    <http://www.example.org/number> ;\n",
      "                rdfs:label \"a\" ;\n",
      "                rdfs:comment \"float\" ],\n",
      "            [ a pplan:Variable ;\n",
      "                rdfs:label \"b\" ;\n",
      "                rdfs:comment \"float\" ] ;\n",
      "        pplan:hasOutputVar [ a pplan:Variable ;\n",
      "                rdfs:label \"out1\" ;\n",
      "                rdfs:comment \"float\" ] ;\n",
      "        schema:SoftwareSourceCode [ schema:programmingLanguage \"python 3.8.6\" ;\n",
      "                schema:text \"\"\"@is_fairstep(label='Addition', a=['http://www.example.org/distance', 'http://www.example.org/number'])\n",
      "def another_step(a:float, b:float) -> float:\n",
      "    \\\"\\\"\\\"Add two numbers together\\\"\\\"\\\"\n",
      "    return a + b\n",
      "\"\"\" ] .\n",
      "}\n",
      "\n",
      "\n"
     ]
    }
   ],
   "source": [
    "print(another_step._fairstep)"
   ]
  },
  {
   "cell_type": "markdown",
   "id": "upset-consciousness",
   "metadata": {},
   "source": [
    "You can check the programming language that was used for writing the step:"
   ]
  },
  {
   "cell_type": "code",
   "execution_count": 23,
   "id": "photographic-hierarchy",
   "metadata": {},
   "outputs": [
    {
     "data": {
      "text/plain": [
       "'python 3.8.6'"
      ]
     },
     "execution_count": 23,
     "metadata": {},
     "output_type": "execute_result"
    }
   ],
   "source": [
    "another_step._fairstep.programming_language"
   ]
  },
  {
   "cell_type": "markdown",
   "id": "allied-unemployment",
   "metadata": {},
   "source": [
    "## Semantic types for function producing multiple outputs\n",
    "Provide 'out' with a tuple of the same length as the number of function outputs. You can use None for any you do not wish to assign a particular semantic type to."
   ]
  },
  {
   "cell_type": "code",
   "execution_count": 18,
   "id": "fifth-zambia",
   "metadata": {},
   "outputs": [],
   "source": [
    "from typing import Tuple\n",
    "@is_fairstep(label='Addition and subtraction', returns=('http://www.example.org/distance', 'http://www.example.org/number'))\n",
    "def another_step(a:float, b:float) -> Tuple[float, float]:\n",
    "    return a + b, a - b"
   ]
  },
  {
   "cell_type": "code",
   "execution_count": 19,
   "id": "deluxe-mortgage",
   "metadata": {},
   "outputs": [
    {
     "name": "stdout",
     "output_type": "stream",
     "text": [
      "Step URI = http://www.example.org/unpublished-another_step\n",
      "@prefix bpmn: <http://dkm.fbk.eu/index.php/BPMN2_Ontology#> .\n",
      "@prefix pplan: <http://purl.org/net/p-plan#> .\n",
      "@prefix rdfs: <http://www.w3.org/2000/01/rdf-schema#> .\n",
      "@prefix schema: <https://schema.org/> .\n",
      "\n",
      "_:N5eacfe45c1cd43abae42457dcf83cfdc {\n",
      "    [] a bpmn:ScriptTask,\n",
      "            pplan:Step ;\n",
      "        rdfs:label \"Addition and subtraction\" ;\n",
      "        pplan:hasInputVar [ a pplan:Variable ;\n",
      "                rdfs:label \"a\" ;\n",
      "                rdfs:comment \"float\" ],\n",
      "            [ a pplan:Variable ;\n",
      "                rdfs:label \"b\" ;\n",
      "                rdfs:comment \"float\" ] ;\n",
      "        pplan:hasOutputVar [ a pplan:Variable,\n",
      "                    <http://www.example.org/distance> ;\n",
      "                rdfs:label \"out1\" ;\n",
      "                rdfs:comment \"float\" ],\n",
      "            [ a pplan:Variable,\n",
      "                    <http://www.example.org/number> ;\n",
      "                rdfs:label \"out2\" ;\n",
      "                rdfs:comment \"float\" ] ;\n",
      "        schema:SoftwareSourceCode [ schema:programmingLanguage \"python 3.8.6\" ;\n",
      "                schema:text \"\"\"@is_fairstep(label='Addition and subtraction', returns=('http://www.example.org/distance', 'http://www.example.org/number'))\n",
      "def another_step(a:float, b:float) -> Tuple[float, float]:\n",
      "    return a + b, a - b\n",
      "\"\"\" ] .\n",
      "}\n",
      "\n",
      "\n"
     ]
    }
   ],
   "source": [
    "print(another_step._fairstep)"
   ]
  },
  {
   "cell_type": "markdown",
   "id": "dimensional-mason",
   "metadata": {},
   "source": [
    "As before, you may provide a list of URIs for each output. If you do not want to provide semantic types for a particular output, simply pass None:"
   ]
  },
  {
   "cell_type": "code",
   "execution_count": 19,
   "id": "distinct-teacher",
   "metadata": {},
   "outputs": [],
   "source": [
    "from typing import Tuple\n",
    "@is_fairstep(label='Addition and subtraction', returns=(['http://www.example.org/distance', 'http://www.example.org/number'], None))\n",
    "def another_step(a:float, b:float) -> Tuple[float, float]:\n",
    "    \"\"\"This step returns an addition and a subtraction of its inputs\"\"\"\n",
    "    return a + b, a - b"
   ]
  },
  {
   "cell_type": "code",
   "execution_count": 21,
   "id": "precious-sally",
   "metadata": {},
   "outputs": [
    {
     "name": "stdout",
     "output_type": "stream",
     "text": [
      "Step URI = http://www.example.org/unpublished-another_step\n",
      "@prefix bpmn: <http://dkm.fbk.eu/index.php/BPMN2_Ontology#> .\n",
      "@prefix dc: <http://purl.org/dc/terms/> .\n",
      "@prefix owl: <http://www.w3.org/2002/07/owl#> .\n",
      "@prefix pplan: <http://purl.org/net/p-plan#> .\n",
      "@prefix rdfs: <http://www.w3.org/2000/01/rdf-schema#> .\n",
      "@prefix schema: <https://schema.org/> .\n",
      "\n",
      "_:Nba7cbd6eb6c04b52bc2fc78c2d9109e2 {\n",
      "    [] a bpmn:ScriptTask,\n",
      "            pplan:Step ;\n",
      "        rdfs:label \"Addition and subtraction\" ;\n",
      "        dc:description \"\"\"@is_fairstep(label='Addition and subtraction', returns=(['http://www.example.org/distance', 'http://www.example.org/number'], None))\n",
      "def another_step(a:float, b:float) -> Tuple[float, float]:\n",
      "    \\\"\\\"\\\"This step returns an addition and a subtraction of its inputs\\\"\\\"\\\"\n",
      "    return a + b, a - b\n",
      "\"\"\" ;\n",
      "        dc:language [ a schema:ComputerLanguage ;\n",
      "                rdfs:label \"python\" ;\n",
      "                rdfs:seeAlso <https://en.wikipedia.org/wiki/Python_(programming_language)> ;\n",
      "                owl:versionInfo \"3.8.6.final.0\" ] ;\n",
      "        pplan:hasInputVar [ a pplan:Variable ;\n",
      "                rdfs:label \"a\" ;\n",
      "                rdfs:comment \"float\" ],\n",
      "            [ a pplan:Variable ;\n",
      "                rdfs:label \"b\" ;\n",
      "                rdfs:comment \"float\" ] ;\n",
      "        pplan:hasOutputVar [ a pplan:Variable,\n",
      "                    <http://www.example.org/distance>,\n",
      "                    <http://www.example.org/number> ;\n",
      "                rdfs:label \"out1\" ;\n",
      "                rdfs:comment \"float\" ],\n",
      "            [ a pplan:Variable ;\n",
      "                rdfs:label \"out2\" ;\n",
      "                rdfs:comment \"float\" ] .\n",
      "}\n",
      "\n",
      "\n"
     ]
    }
   ],
   "source": [
    "print(another_step._fairstep)"
   ]
  },
  {
   "cell_type": "code",
   "execution_count": null,
   "id": "gentle-female",
   "metadata": {},
   "outputs": [],
   "source": []
  }
 ],
 "metadata": {
  "kernelspec": {
   "display_name": "Python 3",
   "language": "python",
   "name": "python3"
  },
  "language_info": {
   "codemirror_mode": {
    "name": "ipython",
    "version": 3
   },
   "file_extension": ".py",
   "mimetype": "text/x-python",
   "name": "python",
   "nbconvert_exporter": "python",
   "pygments_lexer": "ipython3",
<<<<<<< HEAD
   "version": "3.6.10"
=======
   "version": "3.8.6"
>>>>>>> 966ec62b
  }
 },
 "nbformat": 4,
 "nbformat_minor": 5
}<|MERGE_RESOLUTION|>--- conflicted
+++ resolved
@@ -19,12 +19,7 @@
   },
   {
    "cell_type": "code",
-<<<<<<< HEAD
    "execution_count": 15,
-=======
-   "execution_count": 1,
-   "id": "gentle-restriction",
->>>>>>> 966ec62b
    "metadata": {},
    "outputs": [],
    "source": [
@@ -33,12 +28,7 @@
   },
   {
    "cell_type": "code",
-<<<<<<< HEAD
    "execution_count": 16,
-=======
-   "execution_count": 2,
-   "id": "proprietary-brand",
->>>>>>> 966ec62b
    "metadata": {},
    "outputs": [],
    "source": [
@@ -50,12 +40,7 @@
   },
   {
    "cell_type": "code",
-<<<<<<< HEAD
    "execution_count": 17,
-=======
-   "execution_count": 3,
-   "id": "electoral-enzyme",
->>>>>>> 966ec62b
    "metadata": {},
    "outputs": [],
    "source": [
@@ -67,12 +52,7 @@
   },
   {
    "cell_type": "code",
-<<<<<<< HEAD
    "execution_count": 18,
-=======
-   "execution_count": 4,
-   "id": "saved-declaration",
->>>>>>> 966ec62b
    "metadata": {},
    "outputs": [],
    "source": [
@@ -84,12 +64,7 @@
   },
   {
    "cell_type": "code",
-<<<<<<< HEAD
    "execution_count": 19,
-=======
-   "execution_count": 5,
-   "id": "natural-large",
->>>>>>> 966ec62b
    "metadata": {},
    "outputs": [],
    "source": [
@@ -111,12 +86,7 @@
   },
   {
    "cell_type": "code",
-<<<<<<< HEAD
    "execution_count": 20,
-=======
-   "execution_count": 6,
-   "id": "talented-producer",
->>>>>>> 966ec62b
    "metadata": {},
    "outputs": [],
    "source": [
@@ -141,12 +111,7 @@
   },
   {
    "cell_type": "code",
-<<<<<<< HEAD
    "execution_count": 21,
-=======
-   "execution_count": 7,
-   "id": "constitutional-letters",
->>>>>>> 966ec62b
    "metadata": {},
    "outputs": [
     {
@@ -155,11 +120,7 @@
        "fairworkflows.fairworkflow.FairWorkflow"
       ]
      },
-<<<<<<< HEAD
      "execution_count": 21,
-=======
-     "execution_count": 7,
->>>>>>> 966ec62b
      "metadata": {},
      "output_type": "execute_result"
     }
@@ -171,7 +132,6 @@
   },
   {
    "cell_type": "code",
-<<<<<<< HEAD
    "execution_count": 23,
    "metadata": {},
    "outputs": [
@@ -546,38 +506,7 @@
      "execution_count": 24,
      "metadata": {},
      "output_type": "execute_result"
-=======
-   "execution_count": 8,
-   "id": "empty-operator",
-   "metadata": {},
-   "outputs": [
-    {
-     "name": "stdout",
-     "output_type": "stream",
-     "text": [
-      "Workflow URI = None\n",
-      "@prefix dc: <http://purl.org/dc/terms/> .\n",
-      "@prefix pplan: <http://purl.org/net/p-plan#> .\n",
-      "@prefix rdfs: <http://www.w3.org/2000/01/rdf-schema#> .\n",
-      "\n",
-      "_:N1eb696cd79a34b9e869accf4efcfd520 {\n",
-      "    [] a pplan:Plan ;\n",
-      "        rdfs:label \"My Workflow\" ;\n",
-      "        dc:description \"\"\"@is_fairworkflow(label='My Workflow')\n",
-      "def my_workflow(in1, in2, in3):\n",
-      "    \\\"\\\"\\\"\n",
-      "    A simple addition, subtraction, multiplication workflow\n",
-      "    \\\"\\\"\\\"\n",
-      "    t1 = add(in1, in2)\n",
-      "    t2 = sub(in1, in2)\n",
-      "    t3 = mul(weird(t1, in3), t2)\n",
-      "    return t3\n",
-      "\"\"\" .\n",
-      "}\n",
-      "\n",
-      "\n"
-     ]
->>>>>>> 966ec62b
+
     }
    ],
    "source": [
@@ -1115,11 +1044,7 @@
    "name": "python",
    "nbconvert_exporter": "python",
    "pygments_lexer": "ipython3",
-<<<<<<< HEAD
    "version": "3.6.10"
-=======
-   "version": "3.8.6"
->>>>>>> 966ec62b
   }
  },
  "nbformat": 4,
