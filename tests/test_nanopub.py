import pytest
import requests

from fairworkflows import Nanopub, FairData

DEFAULT_FORMAT = '.trig'
BAD_GATEWAY = 502
NANOPUB_SERVER = 'http://purl.org/np/'
SERVER_UNAVAILABLE = 'Nanopub server is unavailable'


def nanopub_server_unavailable():
    response = requests.get(NANOPUB_SERVER)

    return response.status_code == BAD_GATEWAY


@pytest.mark.flaky(max_runs=10)
@pytest.mark.skipif(nanopub_server_unavailable(), reason=SERVER_UNAVAILABLE)
def test_nanopub_search():
    """
        Check that Nanopub search is returning results for a few common search terms
    """

    searches = ['fair', 'heart']

    for search in searches:
<<<<<<< HEAD
        results = Nanopub.search_text(search)
        assert(len(results) > 0)
=======
        results = Nanopub.search(search)
        assert (len(results) > 0)
>>>>>>> 57a09105


@pytest.mark.flaky(max_runs=10)
@pytest.mark.skipif(nanopub_server_unavailable(), reason=SERVER_UNAVAILABLE)
def test_nanopub_fetch():
    """
        Check that Nanopub fetch is returning results for a few known nanopub URIs.
        Check that the returned object is of type FairData, that it has the expected
        source_uri, and that it has non-zero data.
    """

    known_nps = [
        'http://purl.org/np/RAFNR1VMQC0AUhjcX2yf94aXmG1uIhteGXpq12Of88l78',
        'http://purl.org/np/RAePO1Fi2Wp1ARk2XfOnTTwtTkAX1FBU3XuCwq7ng0jIo',
        'http://purl.org/np/RA48Iprh_kQvb602TR0ammkR6LQsYHZ8pyZqZTPQIl17s'
    ]

    for np_uri in known_nps:
        np = Nanopub.fetch(np_uri)
        assert (isinstance(np, FairData))
        assert (np.source_uri == np_uri)
        assert (len(np.data) > 0)<|MERGE_RESOLUTION|>--- conflicted
+++ resolved
@@ -25,13 +25,8 @@
     searches = ['fair', 'heart']
 
     for search in searches:
-<<<<<<< HEAD
         results = Nanopub.search_text(search)
         assert(len(results) > 0)
-=======
-        results = Nanopub.search(search)
-        assert (len(results) > 0)
->>>>>>> 57a09105
 
 
 @pytest.mark.flaky(max_runs=10)
