import pytest
import requests
from unittest.mock import patch
import rdflib

from fairworkflows import FairStep, Nanopub

BAD_GATEWAY = 502
NANOPUB_SERVER = 'http://purl.org/np/'
SERVER_UNAVAILABLE = 'Nanopub server is unavailable'


def nanopub_server_unavailable():
    response = requests.get(NANOPUB_SERVER)

    return response.status_code == BAD_GATEWAY


class TestFairStep:
    def test_inputs_outputs(self):
        test_inputs = ['test.org#input1', 'test.org#input2']
        test_outputs = ['test.org#output1', 'test.org#output2']
        step = FairStep()
        step.inputs = test_inputs
        step.outputs = test_outputs
        assert len(step.inputs) == 2
        assert len(step.outputs) == 2
        for input in step.inputs:
            assert str(input) in test_inputs
        for output in step.outputs:
            assert str(output) in test_outputs

        # test overwriting
        new_input = 'test.org#input3'
        new_output = 'test.org#output3'
        step.inputs = [new_input]
        step.outputs = [new_output]
        assert len(step.inputs) == 1
        assert len(step.outputs) == 1
        for input in step.inputs:
            assert str(input) == new_input
        for output in step.outputs:
            assert str(output) == new_output

    @pytest.mark.flaky(max_runs=10)
    @pytest.mark.skipif(nanopub_server_unavailable(), reason=SERVER_UNAVAILABLE)
    def test_construction_from_nanopub(self):
        """
            Check that we can load a FairStep from known nanopub URIs for manual steps,
            that validation works, etc
        """

        nanopub_uris = [
            'http://purl.org/np/RACLlhNijmCk4AX_2PuoBPHKfY1T6jieGaUPVFv-fWCAg#step',
            'http://purl.org/np/RANBLu3UN2ngnjY5Hzrn7S5GpqFdz8_BBy92bDlt991X4#step',
            'http://purl.org/np/RA5D8NzM2OXPZAWNlADQ8hZdVu1k0HnmVmgl20apjhU8M#step'
        ]

        for uri in nanopub_uris:
            step = FairStep.from_nanopub(uri=uri)
            assert step is not None
            step.validate()
            assert step.is_manual_task
            assert not step.is_script_task

    @pytest.mark.flaky(max_runs=10)
    @pytest.mark.skipif(nanopub_server_unavailable(), reason=SERVER_UNAVAILABLE)
    def test_construction_from_nanopub_without_fragment(self):
        """
            Check that we can load a FairStep from known nanopub URIs also
            in cases where the full step URI is not used (i.e. missing a fragment).
            In other words, only the nanopub URI is given, but not the URI of the
            step itself within that nanopub.
        """

        nanopub_uris = [
            'http://purl.org/np/RACLlhNijmCk4AX_2PuoBPHKfY1T6jieGaUPVFv-fWCAg',
            'http://purl.org/np/RANBLu3UN2ngnjY5Hzrn7S5GpqFdz8_BBy92bDlt991X4',
            'http://purl.org/np/RA5D8NzM2OXPZAWNlADQ8hZdVu1k0HnmVmgl20apjhU8M'
        ]

        for uri in nanopub_uris:
            step = FairStep.from_nanopub(uri=uri)
            assert step is not None
            step.validate()
            assert step.is_manual_task
            assert not step.is_script_task

    def test_construction_from_function(self):
        def add(a: int, b: int):
            """
            Computational step adding two ints together.
            """
            return a + b

        step = FairStep.from_function(function=add)

        assert step is not None
        step.validate()
        assert not step.is_manual_task
        assert step.is_script_task

        assert step.__str__() is not None
        assert len(step.__str__()) > 0
        assert step.rdf is not None

<<<<<<< HEAD
    def test_validation(self):
        step = FairStep(uri='http://www.example.org/step')
        with pytest.raises(AssertionError):
            step.validate()
=======
def test_validation():
    step = FairStep(uri='http://www.example.org/step')
    with pytest.raises(AssertionError):
        step.validate()


@patch('fairworkflows.nanopub_wrapper.publish')
@patch('fairworkflows.nanopub.Nanopub.fetch')
def test_modification_and_republishing(nanopub_fetch_mock, nanopub_wrapper_publish_mock):

    test_uri = 'http://purl.org/np/RACLlhNijmCk4AX_2PuoBPHKfY1T6jieGaUPVFv-fWCAg#step'

    # Mock the Nanopub.fetch() method to return a locally sourced nanopub
    nanopub_rdf = rdflib.ConjunctiveGraph()
    nanopub_rdf.parse('tests/resources/sample_fairstep_nanopub.trig', format='trig')
    returned_nanopubobj = Nanopub.NanopubObj(rdf=nanopub_rdf, source_uri=test_uri)
    nanopub_fetch_mock.return_value = returned_nanopubobj 

    # 'Fetch' the nanopub as a fairstep, and attempt to publish it without modification
    preheat_oven = FairStep(uri=test_uri, from_nanopub=True)
    assert preheat_oven is not None
    assert not preheat_oven.is_modified
    original_uri = preheat_oven.uri
    with pytest.warns(Warning):
        preheat_oven.publish_as_nanopub()
    assert preheat_oven.uri == original_uri

    # Now modify the step description
    preheat_oven.description =  'Preheat an oven to 200 degrees C.'
    assert preheat_oven.is_modified is True
    preheat_oven.publish_as_nanopub()
    assert nanopub_wrapper_publish_mock.called
    assert preheat_oven.uri != original_uri
    assert preheat_oven.is_modified is False


def test_anonymise_rdf():
    """
    Test that the anonymize_rdf() function is correctly replacing nodes
    that contain the concept URI with the self_ref blank node.
    """

    test_uri = rdflib.URIRef('http://purl.org/sometest#step')

    # Set up some basic rdf graph to intialise a FairStep with
    rdf = rdflib.ConjunctiveGraph()
    rdf.add( (test_uri, rdflib.DCTERMS.description, rdflib.term.Literal('Some step description')) )
    step = FairStep(step_rdf=rdf, uri=test_uri)

    # Check that the FairStep initialisation has anonymised this rdf
    for s, p, o in step.rdf:
        assert s is not test_uri
        assert isinstance(s, rdflib.term.BNode)
        assert s is step.self_ref
>>>>>>> c6c969ff
<|MERGE_RESOLUTION|>--- conflicted
+++ resolved
@@ -104,64 +104,56 @@
         assert len(step.__str__()) > 0
         assert step.rdf is not None
 
-<<<<<<< HEAD
     def test_validation(self):
         step = FairStep(uri='http://www.example.org/step')
         with pytest.raises(AssertionError):
             step.validate()
-=======
-def test_validation():
-    step = FairStep(uri='http://www.example.org/step')
-    with pytest.raises(AssertionError):
-        step.validate()
 
+    @patch('fairworkflows.nanopub_wrapper.publish')
+    @patch('fairworkflows.nanopub.Nanopub.fetch')
+    def test_modification_and_republishing(self, nanopub_fetch_mock,
+                                           nanopub_wrapper_publish_mock):
 
-@patch('fairworkflows.nanopub_wrapper.publish')
-@patch('fairworkflows.nanopub.Nanopub.fetch')
-def test_modification_and_republishing(nanopub_fetch_mock, nanopub_wrapper_publish_mock):
+        test_uri = 'http://purl.org/np/RACLlhNijmCk4AX_2PuoBPHKfY1T6jieGaUPVFv-fWCAg#step'
 
-    test_uri = 'http://purl.org/np/RACLlhNijmCk4AX_2PuoBPHKfY1T6jieGaUPVFv-fWCAg#step'
+        # Mock the Nanopub.fetch() method to return a locally sourced nanopub
+        nanopub_rdf = rdflib.ConjunctiveGraph()
+        nanopub_rdf.parse('tests/resources/sample_fairstep_nanopub.trig', format='trig')
+        returned_nanopubobj = Nanopub.NanopubObj(rdf=nanopub_rdf, source_uri=test_uri)
+        nanopub_fetch_mock.return_value = returned_nanopubobj
 
-    # Mock the Nanopub.fetch() method to return a locally sourced nanopub
-    nanopub_rdf = rdflib.ConjunctiveGraph()
-    nanopub_rdf.parse('tests/resources/sample_fairstep_nanopub.trig', format='trig')
-    returned_nanopubobj = Nanopub.NanopubObj(rdf=nanopub_rdf, source_uri=test_uri)
-    nanopub_fetch_mock.return_value = returned_nanopubobj 
+        # 'Fetch' the nanopub as a fairstep, and attempt to publish it without modification
+        preheat_oven = FairStep.from_nanopub(uri=test_uri)
+        assert preheat_oven is not None
+        assert not preheat_oven.is_modified
+        original_uri = preheat_oven.uri
+        with pytest.warns(Warning):
+            preheat_oven.publish_as_nanopub()
+        assert preheat_oven.uri == original_uri
 
-    # 'Fetch' the nanopub as a fairstep, and attempt to publish it without modification
-    preheat_oven = FairStep(uri=test_uri, from_nanopub=True)
-    assert preheat_oven is not None
-    assert not preheat_oven.is_modified
-    original_uri = preheat_oven.uri
-    with pytest.warns(Warning):
+        # Now modify the step description
+        preheat_oven.description =  'Preheat an oven to 200 degrees C.'
+        assert preheat_oven.is_modified is True
         preheat_oven.publish_as_nanopub()
-    assert preheat_oven.uri == original_uri
+        assert nanopub_wrapper_publish_mock.called
+        assert preheat_oven.uri != original_uri
+        assert preheat_oven.is_modified is False
 
-    # Now modify the step description
-    preheat_oven.description =  'Preheat an oven to 200 degrees C.'
-    assert preheat_oven.is_modified is True
-    preheat_oven.publish_as_nanopub()
-    assert nanopub_wrapper_publish_mock.called
-    assert preheat_oven.uri != original_uri
-    assert preheat_oven.is_modified is False
+    def test_anonymise_rdf(self):
+        """
+        Test that the anonymize_rdf() function is correctly replacing nodes
+        that contain the concept URI with the self_ref blank node.
+        """
 
+        test_uri = rdflib.URIRef('http://purl.org/sometest#step')
 
-def test_anonymise_rdf():
-    """
-    Test that the anonymize_rdf() function is correctly replacing nodes
-    that contain the concept URI with the self_ref blank node.
-    """
+        # Set up some basic rdf graph to intialise a FairStep with
+        rdf = rdflib.ConjunctiveGraph()
+        rdf.add( (test_uri, rdflib.DCTERMS.description, rdflib.term.Literal('Some step description')) )
+        step = FairStep.from_rdf(rdf=rdf, uri=test_uri)
 
-    test_uri = rdflib.URIRef('http://purl.org/sometest#step')
-
-    # Set up some basic rdf graph to intialise a FairStep with
-    rdf = rdflib.ConjunctiveGraph()
-    rdf.add( (test_uri, rdflib.DCTERMS.description, rdflib.term.Literal('Some step description')) )
-    step = FairStep(step_rdf=rdf, uri=test_uri)
-
-    # Check that the FairStep initialisation has anonymised this rdf
-    for s, p, o in step.rdf:
-        assert s is not test_uri
-        assert isinstance(s, rdflib.term.BNode)
-        assert s is step.self_ref
->>>>>>> c6c969ff
+        # Check that the FairStep initialisation has anonymised this rdf
+        for s, p, o in step.rdf:
+            assert s is not test_uri
+            assert isinstance(s, rdflib.term.BNode)
+            assert s is step.self_ref