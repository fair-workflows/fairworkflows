from unittest.mock import patch

import pytest
import rdflib
from nanopub import Nanopub

from conftest import skip_if_nanopub_server_unavailable, read_rdf_test_resource
from fairworkflows import FairStep, namespaces
from fairworkflows.rdf_wrapper import replace_in_rdf


class TestFairStep:

    def test_inputs_outputs(self):
        test_inputs = ['test.org#input1', 'test.org#input2']
        test_outputs = ['test.org#output1', 'test.org#output2']
        step = FairStep()
        step.inputs = test_inputs
        step.outputs = test_outputs
        assert len(step.inputs) == 2
        assert len(step.outputs) == 2
        for input in step.inputs:
            assert str(input) in test_inputs
        for output in step.outputs:
            assert str(output) in test_outputs

        # test overwriting
        new_input = 'test.org#input3'
        new_output = 'test.org#output3'
        step.inputs = [new_input]
        step.outputs = [new_output]
        assert len(step.inputs) == 1
        assert len(step.outputs) == 1
        for input in step.inputs:
            assert str(input) == new_input
        for output in step.outputs:
            assert str(output) == new_output

<<<<<<< HEAD
    def test_construction_from_rdf(self):
        rdf = read_rdf_test_resource('sample_fairstep_nanopub.trig')
        uri = 'http://purl.org/np/RACLlhNijmCk4AX_2PuoBPHKfY1T6jieGaUPVFv-fWCAg#step'
        step = FairStep.from_rdf(rdf, uri)
        step.validate()

    def test_construction_from_rdf_remove_irrelevant_triples(self):
        """
        Test that only relevant RDF statements end up in the FairStep rdf when constructing from
        RDF.
        """
        rdf = read_rdf_test_resource('sample_fairstep_nanopub.trig')
        uri = 'http://purl.org/np/RACLlhNijmCk4AX_2PuoBPHKfY1T6jieGaUPVFv-fWCAg#step'
        test_namespace = rdflib.Namespace('http://example.com#')
        test_irrelevant_triples = [
            # A random test statement that has nothing to do with this step
            (test_namespace.test, test_namespace.test, test_namespace.test),
            # A precedes relation with another step that is part of the workflow RDF, not this
            # step RDF.
            (rdflib.URIRef(uri), namespaces.DUL.precedes, test_namespace.other_step)
        ]
        test_relevant_triples = [
            # An input variable of the step
            (rdflib.URIRef(uri), namespaces.PPLAN.hasInputVar, test_namespace.input1),
            # A triple saying something about the input of the step, therefore relevant!
            (test_namespace.input1, rdflib.RDF.type, namespaces.PPLAN.Variable)
        ]
        for triple in test_relevant_triples + test_irrelevant_triples:
            rdf.add(triple)
        step = FairStep.from_rdf(rdf, uri, remove_irrelevant_triples=True)
        step.validate()

        # Replace blank nodes with the original URI so we can test the results
        replace_in_rdf(step.rdf, oldvalue=step.self_ref, newvalue=rdflib.URIRef(uri))
        for relevant_triple in test_relevant_triples:
            assert relevant_triple in step.rdf
        for irrelevant_triple in test_irrelevant_triples:
            assert irrelevant_triple not in step.rdf
=======
    def test_setters(self):
        step = FairStep()
        step.is_pplan_step = True
        assert step.is_pplan_step
        step.is_manual_task = True
        assert step.is_manual_task
        step.is_script_task = True
        assert step.is_script_task
        assert not step.is_manual_task  # script and manual task are mutually exclusive
        step.is_script_task = False
        step.is_script_task = False  # Test setting to current value
        assert not step.is_script_task
>>>>>>> c1d266e3

    @pytest.mark.flaky(max_runs=10)
    @skip_if_nanopub_server_unavailable
    def test_construction_from_nanopub(self):
        """
            Check that we can load a FairStep from known nanopub URIs for manual steps,
            that validation works, etc
        """

        nanopub_uris = [
            'http://purl.org/np/RA1pK9JQDyBHYGcl1zu4wh3BUmh47oE5RfldZh1Ml4XQw#step',
            'http://purl.org/np/RAz-A7EGUT9VCrSjK92HHc9DjwBssuc5eMdF09u1Psx5Q#step',
            'http://purl.org/np/RAfAJos5jSLTQ4sBoJj2Orau3xxa3AMa2QSvoEVLVtUwE#step'
        ]

        for uri in nanopub_uris:
            step = FairStep.from_nanopub(uri=uri)
            assert step is not None
            step.validate()
            assert step.is_manual_task
            assert not step.is_script_task

    @pytest.mark.flaky(max_runs=10)
    @skip_if_nanopub_server_unavailable
    def test_construction_from_nanopub_without_fragment(self):
        """
            Check that we can load a FairStep from known nanopub URIs also
            in cases where the full step URI is not used (i.e. missing a fragment).
            In other words, only the nanopub URI is given, but not the URI of the
            step itself within that nanopub.
        """

        nanopub_uris = [
            'http://purl.org/np/RA1pK9JQDyBHYGcl1zu4wh3BUmh47oE5RfldZh1Ml4XQw',
            'http://purl.org/np/RAz-A7EGUT9VCrSjK92HHc9DjwBssuc5eMdF09u1Psx5Q',
            'http://purl.org/np/RAfAJos5jSLTQ4sBoJj2Orau3xxa3AMa2QSvoEVLVtUwE'
        ]

        for uri in nanopub_uris:
            step = FairStep.from_nanopub(uri=uri)
            assert step is not None
            step.validate()
            assert step.is_manual_task
            assert not step.is_script_task

    def test_construction_from_function(self):
        def add(a: int, b: int):
            """
            Computational step adding two ints together.
            """
            return a + b

        step = FairStep.from_function(function=add)

        assert step is not None
        step.validate()
        assert not step.is_manual_task
        assert step.is_script_task

        assert step.__str__() is not None
        assert len(step.__str__()) > 0
        assert step.rdf is not None

    def test_validation(self):
        step = FairStep(uri='http://www.example.org/step')
        with pytest.raises(AssertionError):
            step.validate()

    @patch('fairworkflows.rdf_wrapper.NanopubClient.publish')
    @patch('fairworkflows.rdf_wrapper.NanopubClient.fetch')
    def test_modification_and_republishing(self, nanopub_fetch_mock,
                                           nanopub_publish_mock):

        test_uri = 'http://purl.org/np/RACLlhNijmCk4AX_2PuoBPHKfY1T6jieGaUPVFv-fWCAg#step'

        # Mock the Nanopub.fetch() method to return a locally sourced nanopub
        nanopub_rdf = read_rdf_test_resource('sample_fairstep_nanopub.trig')
        returned_nanopubobj = Nanopub(rdf=nanopub_rdf, source_uri=test_uri)
        nanopub_fetch_mock.return_value = returned_nanopubobj

        # 'Fetch' the nanopub as a fairstep, and attempt to publish it without modification
        preheat_oven = FairStep.from_nanopub(uri=test_uri)
        assert preheat_oven is not None
        assert not preheat_oven.is_modified
        original_uri = preheat_oven.uri
        with pytest.warns(Warning):
            preheat_oven.publish_as_nanopub()
        assert preheat_oven.uri == original_uri

        # Now modify the step description
        preheat_oven.description =  'Preheat an oven to 200 degrees C.'
        assert preheat_oven.is_modified is True
        preheat_oven.publish_as_nanopub()
        assert nanopub_publish_mock.called
        assert preheat_oven.uri != original_uri
        assert preheat_oven.is_modified is False

    def test_anonymise_rdf(self):
        """
        Test that the anonymize_rdf() function is correctly replacing nodes
        that contain the concept URI with the self_ref blank node.
        """

        test_uri = rdflib.URIRef('http://purl.org/sometest#step')

        # Set up some basic rdf graph to intialise a FairStep with
        rdf = rdflib.ConjunctiveGraph()
        rdf.add( (test_uri, rdflib.DCTERMS.description, rdflib.term.Literal('Some step description')) )
        step = FairStep.from_rdf(rdf=rdf, uri=test_uri)

        # Check that the FairStep initialisation has anonymised this rdf
        for s, p, o in step.rdf:
            assert s is not test_uri
            assert isinstance(s, rdflib.term.BNode)
            assert s is step.self_ref

    def test_shacl_does_not_validate(self):
        """
        Test a case where the plex shacl should not validate.
        """

        plex_rdf_trig = '''
        @prefix this: <http://www.example.org/step1> .
        @prefix sub: <http://www.example.org/step1#> .
        @prefix pplan: <http://purl.org/net/p-plan#> .
        @prefix pwo: <http://purl.org/spar/pwo/> .

        {
            this: a pplan:Step .

            sub:step1 pplan:isStepOfPlan this:;
                a pplan:Step .
        }
        '''

        g = rdflib.Graph()
        g.parse(data=plex_rdf_trig, format='trig')

        step = FairStep.from_rdf(rdf=g,  uri='http://www.example.org/step1',
                                 remove_irrelevant_triples=False)

        with pytest.raises(AssertionError):
            step.shacl_validate()<|MERGE_RESOLUTION|>--- conflicted
+++ resolved
@@ -36,46 +36,6 @@
         for output in step.outputs:
             assert str(output) == new_output
 
-<<<<<<< HEAD
-    def test_construction_from_rdf(self):
-        rdf = read_rdf_test_resource('sample_fairstep_nanopub.trig')
-        uri = 'http://purl.org/np/RACLlhNijmCk4AX_2PuoBPHKfY1T6jieGaUPVFv-fWCAg#step'
-        step = FairStep.from_rdf(rdf, uri)
-        step.validate()
-
-    def test_construction_from_rdf_remove_irrelevant_triples(self):
-        """
-        Test that only relevant RDF statements end up in the FairStep rdf when constructing from
-        RDF.
-        """
-        rdf = read_rdf_test_resource('sample_fairstep_nanopub.trig')
-        uri = 'http://purl.org/np/RACLlhNijmCk4AX_2PuoBPHKfY1T6jieGaUPVFv-fWCAg#step'
-        test_namespace = rdflib.Namespace('http://example.com#')
-        test_irrelevant_triples = [
-            # A random test statement that has nothing to do with this step
-            (test_namespace.test, test_namespace.test, test_namespace.test),
-            # A precedes relation with another step that is part of the workflow RDF, not this
-            # step RDF.
-            (rdflib.URIRef(uri), namespaces.DUL.precedes, test_namespace.other_step)
-        ]
-        test_relevant_triples = [
-            # An input variable of the step
-            (rdflib.URIRef(uri), namespaces.PPLAN.hasInputVar, test_namespace.input1),
-            # A triple saying something about the input of the step, therefore relevant!
-            (test_namespace.input1, rdflib.RDF.type, namespaces.PPLAN.Variable)
-        ]
-        for triple in test_relevant_triples + test_irrelevant_triples:
-            rdf.add(triple)
-        step = FairStep.from_rdf(rdf, uri, remove_irrelevant_triples=True)
-        step.validate()
-
-        # Replace blank nodes with the original URI so we can test the results
-        replace_in_rdf(step.rdf, oldvalue=step.self_ref, newvalue=rdflib.URIRef(uri))
-        for relevant_triple in test_relevant_triples:
-            assert relevant_triple in step.rdf
-        for irrelevant_triple in test_irrelevant_triples:
-            assert irrelevant_triple not in step.rdf
-=======
     def test_setters(self):
         step = FairStep()
         step.is_pplan_step = True
@@ -88,7 +48,45 @@
         step.is_script_task = False
         step.is_script_task = False  # Test setting to current value
         assert not step.is_script_task
->>>>>>> c1d266e3
+
+    def test_construction_from_rdf(self):
+        rdf = read_rdf_test_resource('sample_fairstep_nanopub.trig')
+        uri = 'http://purl.org/np/RACLlhNijmCk4AX_2PuoBPHKfY1T6jieGaUPVFv-fWCAg#step'
+        step = FairStep.from_rdf(rdf, uri)
+        step.validate()
+
+    def test_construction_from_rdf_remove_irrelevant_triples(self):
+        """
+        Test that only relevant RDF statements end up in the FairStep rdf when constructing from
+        RDF.
+        """
+        rdf = read_rdf_test_resource('sample_fairstep_nanopub.trig')
+        uri = 'http://purl.org/np/RACLlhNijmCk4AX_2PuoBPHKfY1T6jieGaUPVFv-fWCAg#step'
+        test_namespace = rdflib.Namespace('http://example.com#')
+        test_irrelevant_triples = [
+            # A random test statement that has nothing to do with this step
+            (test_namespace.test, test_namespace.test, test_namespace.test),
+            # A precedes relation with another step that is part of the workflow RDF, not this
+            # step RDF.
+            (rdflib.URIRef(uri), namespaces.DUL.precedes, test_namespace.other_step)
+        ]
+        test_relevant_triples = [
+            # An input variable of the step
+            (rdflib.URIRef(uri), namespaces.PPLAN.hasInputVar, test_namespace.input1),
+            # A triple saying something about the input of the step, therefore relevant!
+            (test_namespace.input1, rdflib.RDF.type, namespaces.PPLAN.Variable)
+        ]
+        for triple in test_relevant_triples + test_irrelevant_triples:
+            rdf.add(triple)
+        step = FairStep.from_rdf(rdf, uri, remove_irrelevant_triples=True)
+        step.validate()
+
+        # Replace blank nodes with the original URI so we can test the results
+        replace_in_rdf(step.rdf, oldvalue=step.self_ref, newvalue=rdflib.URIRef(uri))
+        for relevant_triple in test_relevant_triples:
+            assert relevant_triple in step.rdf
+        for irrelevant_triple in test_irrelevant_triples:
+            assert irrelevant_triple not in step.rdf
 
     @pytest.mark.flaky(max_runs=10)
     @skip_if_nanopub_server_unavailable
