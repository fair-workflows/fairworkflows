--- conflicted
+++ resolved
@@ -242,8 +242,8 @@
         n_triples_before = len(step.rdf)
         with pytest.raises(AssertionError):
             step.shacl_validate()
-
-<<<<<<< HEAD
+        assert len(step.rdf) == n_triples_before, 'shacl_validate mutated RDF'
+
     def test_execution(self):
         step = FairStep(description=inspect.getsource(subtract))
         step.execute(a=42, b=30)
@@ -254,9 +254,7 @@
     Computational step subtracting two ints.
     """
     return a - b
-=======
-        assert len(step.rdf) == n_triples_before, 'shacl_validate mutated RDF'
->>>>>>> 5f8c11df
+
 
 
 def test_mark_as_fairstep():
