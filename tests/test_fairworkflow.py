import inspect
import warnings
from unittest import mock

import pytest
import rdflib
from requests import HTTPError

from conftest import skip_if_nanopub_server_unavailable, read_rdf_test_resource
from fairworkflows import FairWorkflow, FairStep, namespaces, FairVariable, is_fairstep, is_fairworkflow
from fairworkflows.rdf_wrapper import replace_in_rdf
from nanopub import Publication

class TestFairWorkflow:
    test_description = 'This is a test workflow.'
    test_label = 'Test'
    test_step_uris = [
        'http://www.example.org/step1',
        'http://www.example.org/step2',
        'http://www.example.org/step3'
    ]

    @pytest.fixture()
    def test_step1(self):
        step = FairStep(uri=self.test_step_uris[0])
        step.description = 'Step 1'
        return step

    @pytest.fixture()
    def test_step2(self):
        step = FairStep(uri=self.test_step_uris[1])
        step.description = 'Step 2'
        return step

    @pytest.fixture()
    def test_step3(self):
        step = FairStep(uri=self.test_step_uris[2])
        step.description = 'Step 3'
        return step

    @pytest.fixture()
    def test_workflow(self, test_step1, test_step2, test_step3):
        workflow = FairWorkflow(description=self.test_description, label=self.test_label,
                                first_step=test_step1)
        workflow.add(test_step2, follows=test_step1)
        workflow.add(test_step3, follows=test_step2)
        return workflow

    def test_build(self, test_step1, test_step2, test_step3):
        workflow = FairWorkflow(description=self.test_description, label=self.test_label)

        assert workflow is not None
        assert str(workflow.description) == self.test_description

        with pytest.raises(AssertionError):
            workflow.validate()

        workflow.add(test_step2, follows=test_step1)
        workflow.add(test_step3, follows=test_step2)

        with pytest.raises(AssertionError):
            workflow.validate()

        workflow.first_step = test_step1

        workflow.validate()

        assert workflow.__str__() is not None
        assert len(workflow.__str__()) > 0
        assert workflow.rdf is not None

    def test_build_including_step_without_uri(self):
        step1 = FairStep()
        workflow = FairWorkflow()
        workflow.add(step1)
        assert (rdflib.URIRef('None'), None, None) not in workflow.rdf
        assert (None, None, rdflib.URIRef('None')) not in workflow.rdf

    def test_construct_from_rdf_uri_not_in_subjects(self):
        rdf = read_rdf_test_resource('test_workflow.trig')
        # This URI is not in the subject of this RDF:
        uri = 'http://www.example.org/some-random-uri'
        with pytest.raises(ValueError):
            FairWorkflow.from_rdf(rdf, uri, force=False)

        with warnings.catch_warnings(record=True) as w:
            warnings.simplefilter("always")
            FairWorkflow.from_rdf(rdf, uri, force=True)
            assert len(w) == 1

    @mock.patch('fairworkflows.fairworkflow.FairWorkflow._fetch_step')
    def test_construct_from_rdf_fetch_steps(self, mock_fetch_step, test_step1):
        """
        Construct FairWorkflow from RDF that only includes URIs that point to
        steps which we should fetch.
        """
        mock_fetch_step.return_value = test_step1
        rdf = read_rdf_test_resource('test_workflow.trig')
        uri = 'http://www.example.org/workflow1'
        workflow = FairWorkflow.from_rdf(rdf, uri, fetch_references=True)
        assert len(workflow._steps) == 1
        assert mock_fetch_step.call_count == 1
        assert list(workflow._steps.values())[0] == test_step1

    def test_construct_from_rdf_do_not_fetch_steps(self):
        """
        Construct FairWorkflow from RDF that only includes URIs that point to
        steps. We choose not to fetch these steps and have empty fair steps
        pointing to the uri.
        """
        rdf = read_rdf_test_resource('test_workflow.trig')
        uri = 'http://www.example.org/workflow1'
        with warnings.catch_warnings(record=True) as w:
            warnings.simplefilter("always")
            workflow = FairWorkflow.from_rdf(rdf, uri, fetch_references=False)
            assert len(w) == 1, 'Exactly 1 warning should be raised'
            assert 'Could not get detailed information' in str(w[0].message)
        assert len(workflow._steps) == 1

    @mock.patch('fairworkflows.fairworkflow.FairWorkflow._fetch_step')
    def test_construct_from_rdf_fetch_steps_fails(self, mock_fetch_step):
        """
        Construct FairWorkflow from RDF that only includes URIs that point to
        steps. Fetching the step fails in this scenario.
        """
        mock_fetch_step.return_value = None
        rdf = read_rdf_test_resource('test_workflow.trig')
        uri = 'http://www.example.org/workflow1'
        with warnings.catch_warnings(record=True) as w:
            warnings.simplefilter("always")
            workflow = FairWorkflow.from_rdf(rdf, uri, fetch_references=True)
            assert len(w) == 1, 'Exactly 1 warning should be raised'
            assert 'Could not get detailed information' in str(w[0].message)
        assert len(workflow._steps) == 1

    def test_construct_from_rdf_remove_irrelevant_triples(self):
        rdf = read_rdf_test_resource('test_workflow.trig')
        uri = 'http://www.example.org/workflow1'
        sub = rdflib.Namespace('http://www.example.org/workflow1#')
        step1 = rdflib.URIRef('http://www.example.org/step1')
        test_irrelevant_triples = [
            # A random test statement that has nothing to do with this step
            (sub.test, sub.test, sub.test)
        ]
        test_relevant_triples = [
            # Dul precedes statements are relevant
            (step1, namespaces.DUL.precedes, sub.step2),
            # Properties of the workflow are relevant
            (rdflib.URIRef(uri), sub.hasSecurityLevel, sub.highSecurity),
            # And the properties of those properties
            (sub.highSecurity, sub.color, rdflib.Literal('Red')),
        ]
        for triple in test_relevant_triples + test_irrelevant_triples:
            rdf.set(triple)  # Some triples are already in there, so we use set to not duplicate
        workflow = FairWorkflow.from_rdf(rdf, uri, fetch_references=False,
                                         remove_irrelevant_triples=True)
        workflow.validate()
        # Replace blank nodes with the original URI so we can test the results
        replace_in_rdf(workflow.rdf, oldvalue=workflow.self_ref, newvalue=rdflib.URIRef(uri))

        for relevant_triple in test_relevant_triples:
            assert relevant_triple in workflow.rdf
        for irrelevant_triple in test_irrelevant_triples:
            assert irrelevant_triple not in workflow.rdf

    @pytest.mark.flaky(max_runs=10)
    @skip_if_nanopub_server_unavailable
    def test_construction_from_nanopub(self):
        """Test loading a FairWorkflow from known nanopub URI."""

        # Test for a url both with fragment specified and without
        uris = [
            'http://purl.org/np/RAxae-D21NYtRL7Sd5xU6gZEkUUQ6mj4VUUwgD8BLgMzc#plan',
            'http://purl.org/np/RAxae-D21NYtRL7Sd5xU6gZEkUUQ6mj4VUUwgD8BLgMzc'
        ]
        for uri in uris:
            workflow = FairWorkflow.from_nanopub(uri=uri)
            assert workflow is not None
            workflow.validate()
            steps = list(workflow)
            assert len(steps) > 0

    @mock.patch('fairworkflows.fairworkflow.FairStep.from_nanopub')
    def test_fetch_step_404(self, mock_from_nanopub, test_workflow):
        response = mock.MagicMock(status_code=404)
        mock_from_nanopub.side_effect = HTTPError(response=response)
        with warnings.catch_warnings(record=True) as w:
            warnings.simplefilter("always")
            result = test_workflow._fetch_step(uri='test_uri')
            assert len(w) == 1, 'Exactly 1 warning should be raised'
            assert 'Failed fetching' in str(w[0].message)
        assert result is None

    @mock.patch('fairworkflows.fairworkflow.FairStep.from_nanopub')
    def test_fetch_step_500(self, mock_from_nanopub, test_workflow):
        response = mock.MagicMock(status_code=500)
        mock_from_nanopub.side_effect = HTTPError(response=response)
        with pytest.raises(HTTPError):
            test_workflow._fetch_step(uri='test_uri')

    def test_iterator(self, test_step1, test_step2, test_step3, test_workflow):
        """Test iterating over the workflow."""
        right_order_steps = [test_step1, test_step2, test_step3]
        workflow_steps = list(test_workflow)
        assert len(workflow_steps) == len(right_order_steps)
        for i, step in enumerate(workflow_steps):
            assert step == right_order_steps[i]

    def test_iterator_one_step(self, test_step1):
        workflow = FairWorkflow()
        workflow.add(test_step1)
        workflow_steps = list(workflow)
        assert len(workflow_steps) == 1

    def test_iterator_sorting_failed(self, test_step1, test_step2):
        workflow = FairWorkflow()
        workflow.add(test_step1)

        # Add a step that follows a step not in the workflow. There are now 2
        # steps in the workflow that are not connected by a precedes
        # predicate. This should lead to a RuntimeError.
        workflow.add(test_step2, follows=FairStep('not in workflow'))
        with pytest.raises(RuntimeError):
            list(workflow)

    @mock.patch.dict('sys.modules', {'graphviz': None})
    def test_draw_without_graphviz_module(self, tmp_path, test_workflow):
        """Test draw method without graphviz python module installed."""
        with pytest.raises(ImportError):
            test_workflow.draw(filepath=tmp_path)

    def test_draw_with_graphviz_module_without_dependency(self, tmp_path, test_workflow):
        """
        Test draw method with graphviz python module installed,
        but not graphviz software
        """
        mock_graphviz = mock.MagicMock()
        mock_graphviz.ExecutableNotFound = Exception
        mock_graphviz.render.side_effect = mock_graphviz.ExecutableNotFound()

        with mock.patch.dict('sys.modules', {'graphviz': mock_graphviz}):
            with pytest.raises(RuntimeError):
                test_workflow.draw(filepath=str(tmp_path))

    def test_draw_with_graphviz_module_and_dependency(self, tmp_path, test_workflow):
        """
        Test draw method with graphviz python module and graphviz software
        installed
        """
        test_workflow.draw(filepath=str(tmp_path))

    @mock.patch.dict('sys.modules', {'graphviz': None})
    def test_display_without_graphviz_module(self, test_workflow):
        """Test display method without graphviz python module installed."""
        with pytest.raises(ImportError):
            test_workflow.display(full_rdf=True)

    def test_display_with_graphviz_module_and_dependency(self, test_workflow):
        """
        Test display method with graphviz python module and graphviz software
        installed
        """
        test_workflow.display(full_rdf=True)

    @mock.patch('fairworkflows.rdf_wrapper.NanopubClient.publish')
    def test_publish_as_nanopub(self, mock_publish, test_workflow):
        test_published_uris = ['www.example.org/published_step1#step',
                               'www.example.org/published_step2#step',
                               'www.example.org/published_step3#step',
                               'www.example.org/published_workflow#workflow']
        mock_publish.side_effect = [
            {'concept_uri': test_published_uris[0]},  # first call
            {'concept_uri': test_published_uris[1]},
            {'concept_uri': test_published_uris[2]},
            {'concept_uri': test_published_uris[3]}   # Last call
        ]
        with pytest.raises(RuntimeError):
            # 'Publishing a workflow with unpublished steps must raise RunTimeError'
            test_workflow.publish_as_nanopub()
        # First publish the steps
        for step in test_workflow:
            step.publish_as_nanopub()
        pubinfo = test_workflow.publish_as_nanopub()
        assert pubinfo['concept_uri'] == 'www.example.org/published_workflow#workflow'
        assert mock_publish.call_count == 4  # 1 workflow, 3 steps
        for step in test_workflow:
            assert step.uri in test_published_uris
            assert ((rdflib.URIRef(step.uri), None, None) in test_workflow.rdf
                    or (None, None, rdflib.URIRef(step.uri)) in test_workflow.rdf), \
                'The new step URIs are not in the workflow'
        for uri in self.test_step_uris:
            assert ((rdflib.URIRef(uri), None, None) not in test_workflow.rdf
                    and (None, None, rdflib.URIRef(uri)) not in test_workflow.rdf), \
                'The old step URIs are still in the workflow'

    @mock.patch('fairworkflows.rdf_wrapper.NanopubClient.publish')
    def test_publish_as_nanopub_no_modifications(self, mock_publish, test_workflow):
        """
        Test case of an already published workflow that itself nor its steps are not modified.
        """
        for step in test_workflow:
            step._is_modified = False
            step._is_published = True
        test_workflow._is_modified = False
        test_workflow._is_published = True
        pubinfo = test_workflow.publish_as_nanopub()
        assert mock_publish.call_count == 0
        assert pubinfo['nanopub_uri'] is None

    def test_workflow_construction_and_execution(self):
        """
        Construct a workflow using the is_fairstep and is_fairworkflow decorators
        and check that execution and returned provenance is as expected.
        """
        @is_fairstep(label='Addition')
        def add(a:float, b:float) -> float:
            """Adding up numbers."""
            return a + b

        @is_fairstep(label='Subtraction')
        def sub(a: float, b: float) -> float:
            """Subtracting numbers."""
            return a - b

        @is_fairstep(label='Multiplication')
        def mul(a: float, b: float) -> float:
            """Multiplying numbers."""
            return a * b

        @is_fairstep(label='A strange step with little use')
        def weird(a: float, b:float) -> float:
            """A weird function"""
            return a * 2 + b * 4

        @is_fairworkflow(label='My Workflow')
        def my_workflow(in1, in2, in3):
            """
            A simple addition, subtraction, multiplication workflow
            """
            t1 = add(in1, in2)  # 5
            t2 = sub(in1, in2)  # -3
            t3 = weird(t1, in3)  # 10 + 12 = 22
            t4 = mul(t3, t2)  # 22 * -3 =
            return t4

        fw = my_workflow._fairworkflow
        assert isinstance(fw, FairWorkflow)

        result, prov = fw.execute(1, 4, 3)
        assert result == -66
        assert isinstance(prov, Publication)

    def test_workflow_complex_serialization(self):
        class OtherType:
            def __init__(self, message):
                self.message = message

        @is_fairstep(label='Returns the thing it recieves...')
        def return_that_object(im:OtherType) -> OtherType:
            return im

        @is_fairworkflow(label='A workflow that passes an object reference around.')
        def process_image(im: OtherType):
            return return_that_object(im)

        obj = OtherType('I could be e.g. a PIL Image')
        fw = process_image._fairworkflow
        result, prov = fw.execute(obj)
        assert isinstance(result, type(obj))
        assert result.message == obj.message
        assert isinstance(prov, Publication)

<<<<<<< HEAD
    def test_get_arguments_dict(self):
        args = (1, 2)
        kwargs = {'c': 3, 'd': 4}

        def func(a, b, c, d):
            return

        result = FairWorkflow._get_arguments_dict(args, kwargs, inspect.signature(func))
        assert result == {'a': 1, 'b': 2, 'c': 3, 'd': 4}
=======
        # TODO: Find out why execution hangs only when running in pytest. May be to do with the threading.
        #result, prov = fw.execute()
        #assert isinstance(result, type(obj))
        #assert result.message == obj.message
        #assert isinstance(prov, Publication)

    def test_workflow_non_decorated_step(self):
        def add(a: float, b: float) -> float:
            """Adding up numbers. NB: no is_fairstep decorator!"""
            return a + b

        @is_fairworkflow(label='My Workflow')
        def my_workflow(in1, in2):
            """
            A simple addition workflow
            """
            return add(in1, in2)
        with pytest.raises(TypeError) as e:
            my_workflow(1, 2)
        assert "The workflow does not return a 'promise'" in str(e.value)
>>>>>>> c6c60307
<|MERGE_RESOLUTION|>--- conflicted
+++ resolved
@@ -370,7 +370,6 @@
         assert result.message == obj.message
         assert isinstance(prov, Publication)
 
-<<<<<<< HEAD
     def test_get_arguments_dict(self):
         args = (1, 2)
         kwargs = {'c': 3, 'd': 4}
@@ -380,12 +379,6 @@
 
         result = FairWorkflow._get_arguments_dict(args, kwargs, inspect.signature(func))
         assert result == {'a': 1, 'b': 2, 'c': 3, 'd': 4}
-=======
-        # TODO: Find out why execution hangs only when running in pytest. May be to do with the threading.
-        #result, prov = fw.execute()
-        #assert isinstance(result, type(obj))
-        #assert result.message == obj.message
-        #assert isinstance(prov, Publication)
 
     def test_workflow_non_decorated_step(self):
         def add(a: float, b: float) -> float:
@@ -400,5 +393,4 @@
             return add(in1, in2)
         with pytest.raises(TypeError) as e:
             my_workflow(1, 2)
-        assert "The workflow does not return a 'promise'" in str(e.value)
->>>>>>> c6c60307
+        assert "The workflow does not return a 'promise'" in str(e.value)