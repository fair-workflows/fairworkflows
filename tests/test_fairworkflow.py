import warnings
from unittest import mock

import pytest
import rdflib
from requests import HTTPError

from conftest import skip_if_nanopub_server_unavailable, read_rdf_test_resource
from fairworkflows import FairWorkflow, FairStep, namespaces, FairVariable, is_fairstep, is_fairworkflow
from fairworkflows.rdf_wrapper import replace_in_rdf
from nanopub import Publication

class TestFairWorkflow:
    test_description = 'This is a test workflow.'
    test_label = 'Test'
    test_step_uris = [
        'http://www.example.org/step1',
        'http://www.example.org/step2',
        'http://www.example.org/step3'
    ]

    @pytest.fixture()
    def test_step1(self):
        step = FairStep(uri=self.test_step_uris[0])
        step.description = 'Step 1'
        return step

    @pytest.fixture()
    def test_step2(self):
        step = FairStep(uri=self.test_step_uris[1])
        step.description = 'Step 2'
        return step

    @pytest.fixture()
    def test_step3(self):
        step = FairStep(uri=self.test_step_uris[2])
        step.description = 'Step 3'
        return step

    @pytest.fixture()
    def test_workflow(self, test_step1, test_step2, test_step3):
        workflow = FairWorkflow(description=self.test_description, label=self.test_label,
                                first_step=test_step1)
        workflow.add(test_step2, follows=test_step1)
        workflow.add(test_step3, follows=test_step2)
        return workflow

    def test_build(self, test_step1, test_step2, test_step3):
        workflow = FairWorkflow(description=self.test_description, label=self.test_label)

        assert workflow is not None
        assert str(workflow.description) == self.test_description

        with pytest.raises(AssertionError):
            workflow.validate()

        workflow.add(test_step2, follows=test_step1)
        workflow.add(test_step3, follows=test_step2)

        with pytest.raises(AssertionError):
            workflow.validate()

        workflow.first_step = test_step1

        workflow.validate()

        assert workflow.__str__() is not None
        assert len(workflow.__str__()) > 0
        assert workflow.rdf is not None

    def test_build_including_step_without_uri(self):
        step1 = FairStep()
        workflow = FairWorkflow()
        workflow.add(step1)
        assert (rdflib.URIRef('None'), None, None) not in workflow.rdf
        assert (None, None, rdflib.URIRef('None')) not in workflow.rdf

    def test_construct_from_rdf_uri_not_in_subjects(self):
        rdf = read_rdf_test_resource('test_workflow.trig')
        # This URI is not in the subject of this RDF:
        uri = 'http://www.example.org/some-random-uri'
        with pytest.raises(ValueError):
            FairWorkflow.from_rdf(rdf, uri, force=False)

        with warnings.catch_warnings(record=True) as w:
            warnings.simplefilter("always")
            FairWorkflow.from_rdf(rdf, uri, force=True)
            assert len(w) == 1

<<<<<<< HEAD
    def test_construct_from_rdf_including_steps(self):
        """
        Construct FairWorkflow from RDF that includes detailed information
        about steps.
        """
        rdf = read_rdf_test_resource('test_workflow_including_steps.trig')
        uri = 'http://www.example.org/workflow1'
        workflow = FairWorkflow.from_rdf(rdf, uri, fetch_references=False)
        new_rdf = read_rdf_test_resource('test_workflow_including_steps.trig')
        assert rdflib.compare.isomorphic(rdf, new_rdf),\
            'The user RDF was altered after constructing a Fairworkflow ' \
            'object from it'
        valid_step_uris = [uri + '#step1', uri + '#step2', uri + '#step3']
        steps = list(workflow)
        assert len(steps) == 3
        for step in steps:
            step.validate()
            assert step.uri in valid_step_uris

        # Step 1 has input and output variables defined (See test_workflow_including_steps.trig)
        step1 = workflow.get_step(uri + '#step1')
        assert step1.inputs == [FairVariable(name='input1', computational_type='int')]
        assert step1.outputs == [FairVariable(name='output1', computational_type='str')]

        workflow.validate()

        # Check that workflow rdf passes plex shacl validation
        workflow.shacl_validate()

=======
>>>>>>> 65d7f27e
    @mock.patch('fairworkflows.fairworkflow.FairWorkflow._fetch_step')
    def test_construct_from_rdf_fetch_steps(self, mock_fetch_step, test_step1):
        """
        Construct FairWorkflow from RDF that only includes URIs that point to
        steps which we should fetch.
        """
        mock_fetch_step.return_value = test_step1
        rdf = read_rdf_test_resource('test_workflow.trig')
        uri = 'http://www.example.org/workflow1'
        workflow = FairWorkflow.from_rdf(rdf, uri, fetch_references=True)
        assert len(workflow._steps) == 1
        assert mock_fetch_step.call_count == 1
        assert list(workflow._steps.values())[0] == test_step1

    def test_construct_from_rdf_do_not_fetch_steps(self):
        """
        Construct FairWorkflow from RDF that only includes URIs that point to
        steps. We choose not to fetch these steps and have empty fair steps
        pointing to the uri.
        """
        rdf = read_rdf_test_resource('test_workflow.trig')
        uri = 'http://www.example.org/workflow1'
        with warnings.catch_warnings(record=True) as w:
            warnings.simplefilter("always")
            workflow = FairWorkflow.from_rdf(rdf, uri, fetch_references=False)
            assert len(w) == 1, 'Exactly 1 warning should be raised'
            assert 'Could not get detailed information' in str(w[0].message)
        assert len(workflow._steps) == 1

    @mock.patch('fairworkflows.fairworkflow.FairWorkflow._fetch_step')
    def test_construct_from_rdf_fetch_steps_fails(self, mock_fetch_step):
        """
        Construct FairWorkflow from RDF that only includes URIs that point to
        steps. Fetching the step fails in this scenario.
        """
        mock_fetch_step.return_value = None
        rdf = read_rdf_test_resource('test_workflow.trig')
        uri = 'http://www.example.org/workflow1'
        with warnings.catch_warnings(record=True) as w:
            warnings.simplefilter("always")
            workflow = FairWorkflow.from_rdf(rdf, uri, fetch_references=True)
            assert len(w) == 1, 'Exactly 1 warning should be raised'
            assert 'Could not get detailed information' in str(w[0].message)
        assert len(workflow._steps) == 1

    def test_construct_from_rdf_remove_irrelevant_triples(self):
        rdf = read_rdf_test_resource('test_workflow.trig')
        uri = 'http://www.example.org/workflow1'
        sub = rdflib.Namespace('http://www.example.org/workflow1#')
        step1 = rdflib.URIRef('http://www.example.org/step1')
        test_irrelevant_triples = [
            # A random test statement that has nothing to do with this step
            (sub.test, sub.test, sub.test)
        ]
        test_relevant_triples = [
            # Dul precedes statements are relevant
            (step1, namespaces.DUL.precedes, sub.step2),
            # Properties of the workflow are relevant
            (rdflib.URIRef(uri), sub.hasSecurityLevel, sub.highSecurity),
            # And the properties of those properties
            (sub.highSecurity, sub.color, rdflib.Literal('Red')),
        ]
        for triple in test_relevant_triples + test_irrelevant_triples:
            rdf.set(triple)  # Some triples are already in there, so we use set to not duplicate
        workflow = FairWorkflow.from_rdf(rdf, uri, fetch_references=False,
                                         remove_irrelevant_triples=True)
        workflow.validate()
        # Replace blank nodes with the original URI so we can test the results
        replace_in_rdf(workflow.rdf, oldvalue=workflow.self_ref, newvalue=rdflib.URIRef(uri))

        for relevant_triple in test_relevant_triples:
            assert relevant_triple in workflow.rdf
        for irrelevant_triple in test_irrelevant_triples:
            assert irrelevant_triple not in workflow.rdf

    @pytest.mark.flaky(max_runs=10)
    @skip_if_nanopub_server_unavailable
    def test_construction_from_nanopub(self):
        """Test loading a FairWorkflow from known nanopub URI."""

        # Test for a url both with fragment specified and without
        uris = [
            'http://purl.org/np/RAxae-D21NYtRL7Sd5xU6gZEkUUQ6mj4VUUwgD8BLgMzc#plan',
            'http://purl.org/np/RAxae-D21NYtRL7Sd5xU6gZEkUUQ6mj4VUUwgD8BLgMzc'
        ]
        for uri in uris:
            workflow = FairWorkflow.from_nanopub(uri=uri)
            assert workflow is not None
            workflow.validate()
            steps = list(workflow)
            assert len(steps) > 0

    @mock.patch('fairworkflows.fairworkflow.FairStep.from_nanopub')
    def test_fetch_step_404(self, mock_from_nanopub, test_workflow):
        response = mock.MagicMock(status_code=404)
        mock_from_nanopub.side_effect = HTTPError(response=response)
        with warnings.catch_warnings(record=True) as w:
            warnings.simplefilter("always")
            result = test_workflow._fetch_step(uri='test_uri')
            assert len(w) == 1, 'Exactly 1 warning should be raised'
            assert 'Failed fetching' in str(w[0].message)
        assert result is None

    @mock.patch('fairworkflows.fairworkflow.FairStep.from_nanopub')
    def test_fetch_step_500(self, mock_from_nanopub, test_workflow):
        response = mock.MagicMock(status_code=500)
        mock_from_nanopub.side_effect = HTTPError(response=response)
        with pytest.raises(HTTPError):
            test_workflow._fetch_step(uri='test_uri')

    def test_iterator(self, test_step1, test_step2, test_step3, test_workflow):
        """Test iterating over the workflow."""
        right_order_steps = [test_step1, test_step2, test_step3]
        workflow_steps = list(test_workflow)
        assert len(workflow_steps) == len(right_order_steps)
        for i, step in enumerate(workflow_steps):
            assert step == right_order_steps[i]

    def test_iterator_one_step(self, test_step1):
        workflow = FairWorkflow()
        workflow.add(test_step1)
        workflow_steps = list(workflow)
        assert len(workflow_steps) == 1

    def test_iterator_sorting_failed(self, test_step1, test_step2):
        workflow = FairWorkflow()
        workflow.add(test_step1)

        # Add a step that follows a step not in the workflow. There are now 2
        # steps in the workflow that are not connected by a precedes
        # predicate. This should lead to a RuntimeError.
        workflow.add(test_step2, follows=FairStep('not in workflow'))
        with pytest.raises(RuntimeError):
            list(workflow)

    @mock.patch.dict('sys.modules', {'graphviz': None})
    def test_draw_without_graphviz_module(self, tmp_path, test_workflow):
        """Test draw method without graphviz python module installed."""
        with pytest.raises(ImportError):
            test_workflow.draw(filepath=tmp_path)

    def test_draw_with_graphviz_module_without_dependency(self, tmp_path, test_workflow):
        """
        Test draw method with graphviz python module installed,
        but not graphviz software
        """
        mock_graphviz = mock.MagicMock()
        mock_graphviz.ExecutableNotFound = Exception
        mock_graphviz.render.side_effect = mock_graphviz.ExecutableNotFound()

        with mock.patch.dict('sys.modules', {'graphviz': mock_graphviz}):
            with pytest.raises(RuntimeError):
                test_workflow.draw(filepath=str(tmp_path))

    def test_draw_with_graphviz_module_and_dependency(self, tmp_path, test_workflow):
        """
        Test draw method with graphviz python module and graphviz software
        installed
        """
        test_workflow.draw(filepath=str(tmp_path))

    @mock.patch.dict('sys.modules', {'graphviz': None})
    def test_display_without_graphviz_module(self, test_workflow):
        """Test display method without graphviz python module installed."""
        with pytest.raises(ImportError):
            test_workflow.display(full_rdf=True)

    def test_display_with_graphviz_module_and_dependency(self, test_workflow):
        """
        Test display method with graphviz python module and graphviz software
        installed
        """
        test_workflow.display(full_rdf=True)

    @mock.patch('fairworkflows.rdf_wrapper.NanopubClient.publish')
    def test_publish_as_nanopub(self, mock_publish, test_workflow):
        test_published_uris = ['www.example.org/published_step1#step',
                               'www.example.org/published_step2#step',
                               'www.example.org/published_step3#step',
                               'www.example.org/published_workflow#workflow']
        mock_publish.side_effect = [
            {'concept_uri': test_published_uris[0]},  # first call
            {'concept_uri': test_published_uris[1]},
            {'concept_uri': test_published_uris[2]},
            {'concept_uri': test_published_uris[3]}   # Last call
        ]
        with pytest.raises(RuntimeError):
            # 'Publishing a workflow with unpublished steps must raise RunTimeError'
            test_workflow.publish_as_nanopub()
        # First publish the steps
        for step in test_workflow:
            step.publish_as_nanopub()
        pubinfo = test_workflow.publish_as_nanopub()
        assert pubinfo['concept_uri'] == 'www.example.org/published_workflow#workflow'
        assert mock_publish.call_count == 4  # 1 workflow, 3 steps
        for step in test_workflow:
            assert step.uri in test_published_uris
            assert ((rdflib.URIRef(step.uri), None, None) in test_workflow.rdf
                    or (None, None, rdflib.URIRef(step.uri)) in test_workflow.rdf), \
                'The new step URIs are not in the workflow'
        for uri in self.test_step_uris:
            assert ((rdflib.URIRef(uri), None, None) not in test_workflow.rdf
                    and (None, None, rdflib.URIRef(uri)) not in test_workflow.rdf), \
                'The old step URIs are still in the workflow'

    @mock.patch('fairworkflows.rdf_wrapper.NanopubClient.publish')
    def test_publish_as_nanopub_no_modifications(self, mock_publish, test_workflow):
        """
        Test case of an already published workflow that itself nor its steps are not modified.
        """
        for step in test_workflow:
            step._is_modified = False
            step._is_published = True
        test_workflow._is_modified = False
        test_workflow._is_published = True
        pubinfo = test_workflow.publish_as_nanopub()
        assert mock_publish.call_count == 0
        assert pubinfo['nanopub_uri'] is None

    def test_workflow_construction_and_execution(self):
        """
        Construct a workflow using the is_fairstep and is_fairworkflow decorators
        and check that execution and returned provenance is as expected.
        """
        @is_fairstep(label='Addition')
        def add(a:float, b:float) -> float:
            """Adding up numbers."""
            return a + b

        @is_fairstep(label='Subtraction')
        def sub(a: float, b: float) -> float:
            """Subtracting numbers."""
            return a - b

        @is_fairstep(label='Multiplication')
        def mul(a: float, b: float) -> float:
            """Multiplying numbers."""
            return a * b

        @is_fairstep(label='A strange step with little use')
        def weird(a: float, b:float) -> float:
            """A weird function"""
            return a * 2 + b * 4

        @is_fairworkflow(label='My Workflow')
        def my_workflow(in1, in2, in3):
            """
            A simple addition, subtraction, multiplication workflow
            """
            t1 = add(in1, in2)
            t2 = sub(in1, in2)
            t3 = mul(weird(t1, in3), t2)
            return t3

        fw = my_workflow(1, 4, 3)
        assert isinstance(fw, FairWorkflow)

        # TODO: Find out why execution hangs only when running in pytest. May be to do with the threading.
        #result, prov = fw.execute(num_threads=1)
        #assert result == -66
        #assert isinstance(prov, Publication)

    def test_workflow_complex_serialization(self):
        class OtherType:
            def __init__(self, message):
                self.message = message

        @is_fairstep(label='Returns the thing it recieves...')
        def return_that_object(im:OtherType) -> OtherType:
            return im

        @is_fairworkflow(label='A workflow that passes an object reference around.')
        def process_image(im: OtherType):
            return return_that_object(im)

        obj = OtherType('I could be e.g. a PIL Image')
        fw = process_image(obj)

        # TODO: Find out why execution hangs only when running in pytest. May be to do with the threading.
        #result, prov = fw.execute()
        #assert isinstance(result, type(obj))
        #assert result.message == obj.message
        #assert isinstance(prov, Publication)<|MERGE_RESOLUTION|>--- conflicted
+++ resolved
@@ -87,38 +87,6 @@
             FairWorkflow.from_rdf(rdf, uri, force=True)
             assert len(w) == 1
 
-<<<<<<< HEAD
-    def test_construct_from_rdf_including_steps(self):
-        """
-        Construct FairWorkflow from RDF that includes detailed information
-        about steps.
-        """
-        rdf = read_rdf_test_resource('test_workflow_including_steps.trig')
-        uri = 'http://www.example.org/workflow1'
-        workflow = FairWorkflow.from_rdf(rdf, uri, fetch_references=False)
-        new_rdf = read_rdf_test_resource('test_workflow_including_steps.trig')
-        assert rdflib.compare.isomorphic(rdf, new_rdf),\
-            'The user RDF was altered after constructing a Fairworkflow ' \
-            'object from it'
-        valid_step_uris = [uri + '#step1', uri + '#step2', uri + '#step3']
-        steps = list(workflow)
-        assert len(steps) == 3
-        for step in steps:
-            step.validate()
-            assert step.uri in valid_step_uris
-
-        # Step 1 has input and output variables defined (See test_workflow_including_steps.trig)
-        step1 = workflow.get_step(uri + '#step1')
-        assert step1.inputs == [FairVariable(name='input1', computational_type='int')]
-        assert step1.outputs == [FairVariable(name='output1', computational_type='str')]
-
-        workflow.validate()
-
-        # Check that workflow rdf passes plex shacl validation
-        workflow.shacl_validate()
-
-=======
->>>>>>> 65d7f27e
     @mock.patch('fairworkflows.fairworkflow.FairWorkflow._fetch_step')
     def test_construct_from_rdf_fetch_steps(self, mock_fetch_step, test_step1):
         """
